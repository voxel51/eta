'''
Core system and file I/O utilities.

Copyright 2017-2019, Voxel51, Inc.
voxel51.com

Brian Moore, brian@voxel51.com
Jason Corso, jason@voxel51.com
'''
# pragma pylint: disable=redefined-builtin
# pragma pylint: disable=unused-wildcard-import
# pragma pylint: disable=wildcard-import
from __future__ import absolute_import
from __future__ import division
from __future__ import print_function
from __future__ import unicode_literals
from builtins import *
from future.utils import iteritems
import six
# pragma pylint: enable=redefined-builtin
# pragma pylint: enable=unused-wildcard-import
# pragma pylint: enable=wildcard-import

import datetime
import errno
import glob
import glob2
import hashlib
import inspect
import itertools as it
import logging
import math
import mimetypes
import os
import random
import re
import shutil
import string
import subprocess
import sys
import tarfile
import tempfile
import timeit
import zipfile as zf

import eta
import eta.constants as etac


logger = logging.getLogger(__name__)


def is_str(val):
    '''Returns True/False whether the given value is a string.'''
    return isinstance(val, six.string_types)


def standarize_strs(arg):
    '''Standardizes any strings in the given object by casting them via
    `str()`. Dictionaries and lists are processed recursively.

    Args:
        arg: an object

    Returns:
        a copy (only if necessary) of the input object with any strings casted
            via str()
    '''
    if isinstance(arg, dict):
        return {
            standarize_strs(k): standarize_strs(v) for k, v in iteritems(arg)
        }
    elif isinstance(arg, list):
        return [standarize_strs(e) for e in arg]
    elif isinstance(arg, six.string_types):
        return str(arg)
    return arg


def get_isotime():
    '''Gets the local time in ISO 8601 format: "YYYY-MM-DD HH:MM:SS".'''
    return str(datetime.datetime.now().replace(microsecond=0))


def get_eta_rev():
    '''Returns the hash of the last commit to the current ETA branch or "" if
    something went wrong with git.'''
    with WorkingDir(etac.ETA_DIR):
        success, rev, _ = communicate(
            ["git", "rev-parse", "HEAD"], decode=True)
    return rev.strip() if success else ""


def has_gpu():
    '''Determine if the current device has a GPU'''
    if sys.platform == "darwin":
        # No GPU on mac
        return False
    try:
        return "NVIDIA" in communicate(["lspci"], decode=True)[1]
    except OSError:
        # couldn't find lspci command...
        return False


def fill_patterns(string, patterns):
    '''Fills the patterns, if any, in the given string.

    Args:
        string: a string
        patterns: a dictionary of key -> replace pairs

    Returns:
        a copy of string with any patterns replaced
    '''
    for patt, val in iteritems(patterns):
        string = string.replace(patt, val)
    return string


def fill_config_patterns(string):
    '''Fills the patterns from ``eta.config.patterns``, if any, in the given
    string.

    Args:
        string: a string

    Returns:
        a copy of string with any patterns replaced
    '''
    return fill_patterns(string, eta.config.patterns)


def parse_kvps(kvps_str):
    '''Parses the comma-separated list of `key=value` pairs from the given
    string.

    Args:
        kvps_str: a string of the form `"key1=val1,key2=val2,..."

    Returns:
        a dict of key-value pair strings

    Raises:
        ValueError: if the string was invalid
    '''
    kvps = {}
    if kvps_str:
        try:
            for pair in kvps_str.split(","):
                k, v = pair.strip().split("=")
                kvps[k.strip()] = v.strip()
        except ValueError:
            raise ValueError("Invalid key-value pair string '%s'", kvps_str)
    return kvps


def get_class_name(cls_or_obj):
    '''Returns the fully-qualified class name for the given input, which can
    be a class or class instance.

    Args:
        cls_or_obj: a class or class instance

    Returns:
        class_name: a fully-qualified class name string like
            "eta.core.utils.ClassName"
    '''
    cls = cls_or_obj if inspect.isclass(cls_or_obj) else cls_or_obj.__class__
    return cls_or_obj.__module__ + "." + cls.__name__


def get_function_name(fcn):
    '''Returns the fully-qualified function name for the given function.

    Args:
        fcn: a function

    Returns:
        function_name: a fully-qualified function name string like
            "eta.core.utils.function_name"
    '''
    return fcn.__module__ + "." + fcn.__name__


def get_class(class_name, module_name=None):
    '''Returns the class specified by the given class string, loading the
    parent module if necessary.

    Args:
        class_name: the "ClassName" or a fully-qualified class name like
            "eta.core.utils.ClassName"
        module_name: the fully-qualified module name like "eta.core.utils", or
            None if class_name includes the module name. Set module_name to
            __name__ to load a class from the calling module

    Raises:
        ImportError: if the class could not be imported
    '''
    if module_name is None:
        try:
            module_name, class_name = class_name.rsplit(".", 1)
        except ValueError:
            raise ImportError(
                "Class name '%s' must be fully-qualified when no module "
                "name is provided" % class_name)

    __import__(module_name)  # does nothing if module is already imported
    return getattr(sys.modules[module_name], class_name)


def get_function(function_name, module_name=None):
    '''Returns the function specified by the given string.

    Loads the parent module if necessary.

    Args:
        function_name: local function name by string fully-qualified name
            like "eta.core.utils.get_function"
        module_name: the fully-qualified module name like "eta.core.utils", or
            None if function_name includes the module name. Set module_name to
            __name__ to load a function from the calling module
    '''
    # reuse implementation for getting a class
    return get_class(function_name, module_name=module_name)


def query_yes_no(question, default=None):
    '''Asks a yes/no question via raw_input() and returns the answer.

    This function is case insensitive and partially matches are allowed.

    Args:
        question: the question to ask
        default: the default answer, which can be "yes", "no", or None (a
            response is required). The default is None

    Returns:
        True/False whether the user replied "yes" or "no"

    Raises:
        ValueError: if the default value was invalid
    '''
    valid = {"y": True, "ye": True, "yes": True, "n": False, "no": False}

    if default:
        default = default.lower()
        try:
            prompt = " [Y/n] " if valid[default] else " [y/N] "
        except KeyError:
            raise ValueError("Invalid default value '%s'" % default)
    else:
        prompt = " [y/n] "

    while True:
        sys.stdout.write(question + prompt)
        choice = raw_input().lower()
        if default and not choice:
            return valid[default]
        elif choice in valid:
            return valid[choice]
        else:
            print("Please respond with 'yes' or 'no'")


def call(args):
    '''Runs the command via `subprocess.call`.

    stdout and stderr are streamed live during execution. If you want to
    capture these streams, use `communicate`.

    Args:
        args: the command specified as a ["list", "of", "strings"]

    Returns:
        True/False: if the command executed successfully
    '''
    return subprocess.call(args) == 0


def communicate(args, decode=False):
    '''Runs the command via subprocess.communicate()

    Args:
        args: the command specified as a ["list", "of", "strings"]
        decode: whether to decode the output bytes into utf-8 strings. By
            default, the raw bytes are returned

    Returns:
        True/False: if the command executed successfully
        out: the command's stdout
        err: the command's stderr
    '''
    logger.debug("Executing '%s'", " ".join(args))
    p = subprocess.Popen(args, stdout=subprocess.PIPE, stderr=subprocess.PIPE)
    out, err = p.communicate()
    if decode:
        out = out.decode()
        err = err.decode()
    return p.returncode == 0, out, err


def communicate_or_die(args, decode=False):
    '''Wrapper around communicate() that raises an exception if any error
    occurs.

    Args:
        same as communicate()

    Returns:
        out: the command's stdout

    Raises:
        ExecutableNotFoundError: if the executable in the command was not found
        ExecutableRuntimeError: if an error occurred while executing the
            command
    '''
    try:
        success, out, err = communicate(args, decode=decode)
        if not success:
            raise ExecutableRuntimeError(" ".join(args), err)

        return out
    except EnvironmentError as e:
        if e.errno == errno.ENOENT:
            raise ExecutableNotFoundError(args[0])
        else:
            raise


class Timer(object):
    '''Class for timing things that supports the context manager interface.

    Example usage:
        ```
        with Timer() as t:
            # your commands here

        print("Request took %s" % t.elapsed_time_str)
        ```
    '''

    def __init__(self):
        '''Creates a Timer instance.'''
        self.start_time = None
        self.stop_time = None

    def __enter__(self):
        self.start()
        return self

    def __exit__(self, *args):
        self.stop()

    @property
    def elapsed_time(self):
        '''The number of elapsed seconds.'''
        return self.stop_time - self.start_time

    @property
    def elapsed_time_str(self):
        '''The human-readable elapsed time string.'''
        return self.get_elapsed_time_str()

    def get_elapsed_time_str(self, decimals=1):
        '''Gets the elapsed time as a human-readable string.

        Args:
            decimals: the desired number of decimal points to show in the
                string. The default is 1
        '''
        return to_human_time_str(self.elapsed_time, decimals=decimals)

    def start(self):
        '''Starts the timer.'''
        self.start_time = timeit.default_timer()

    def stop(self):
        '''Stops the timer.'''
        self.stop_time = timeit.default_timer()


def to_human_time_str(num_seconds, decimals=1):
    '''Converts the given number of seconds to a human-readable time string.

    Examples:
        0.001 => "1ms"
        60 => "1 minute"
        65 => "1.1 minutes"
        60123123 => "1.9 years"

    Args:
        num_seconds: the number of seconds
        decimals: the desired number of decimal points to show in the string.
            The default is 1

    Returns:
        a human-readable time string like "1.5 minutes" or "20.1 days"
    '''
    units = [
        "ns", "us", "ms", " second", " minute", " hour", " day", " week",
        " month", " year"
    ]
    conversions = [1000, 1000, 1000, 60, 60, 24, 7, 52 / 12, 12, float("inf")]
    pluralizable = [
        False, False, False, True, True, True, True, True, True, True
    ]
    num = 1e9 * num_seconds  # start with smallest unit
    for idx, conv in enumerate(conversions):
        if abs(num) < conv:
            break
        num /= conv

    # Convert to string with the desired number of decimals, UNLESS those
    # decimals are zeros, in which case they are removed
    str_fmt = "%." + str(decimals) + "f"
    num_only_str = (str_fmt % num).rstrip("0").rstrip(".")

    # Add units
    num_str = num_only_str + units[idx]
    if pluralizable[idx] and num_only_str != "1":
        num_str += "s"  # handle pluralization
    return num_str


def guess_mime_type(filepath):
    '''Guess the MIME type for the given file path. If no reasonable guess can
    be determined, `application/octet-stream` is returned.

    Args:
        filepath: path to the file

    Returns:
        the MIME type string
    '''
    return mimetypes.guess_type(filepath)[0] or "application/octet-stream"


def read_file(inpath, binary=False):
    '''Reads the file from disk.

    Args:
        inpath: the path to the file to read
        binary: whether to read the file in binary mode. By default, this is
            False (text mode)

    Returns:
        the contents of the file as a string
    '''
    mode = "rb" if binary else "rt"
    with open(inpath, mode) as f:
        return f.read()


def write_file(str_or_bytes, outpath):
    '''Writes the given string/bytes to disk.

    Args:
        str_or_bytes: the string or bytes to write to disk
        outpath: the desired output filepath
    '''
    ensure_basedir(outpath)
    with open(outpath, "wb") as f:
        f.write(str_or_bytes)


def copy_file(inpath, outpath, check_ext=False):
    '''Copies the input file to the output location.

    The output location can be a filepath or a directory in which to write the
    file. The base output directory is created if necessary, and any existing
    file will be overwritten.

    Args:
        inpath: the input path
        outpath: the output location (file or directory)
        check_ext: whether to check if the extensions of the input and output
            paths match. Only applicable if the output path is not a directory

    Raises:
        OSError: if check_ext is True and the input and output paths have
            different extensions
    '''
    if not os.path.isdir(outpath) and check_ext:
        assert_same_extensions(inpath, outpath)
    ensure_basedir(outpath)
    shutil.copy(inpath, outpath)


def symlink_file(filepath, linkpath, check_ext=False):
    '''Creates a symlink at the given location that points to the given file.

    The base output directory is created if necessary, and any existing file
    will be overwritten.

    Args:
        filepath: a file or directory
        linkpath: the desired symlink path
        check_ext: whether to check if the extensions (or lack thereof, for
            directories) of the input and output paths match

    Raises:
        OSError: if check_ext is True and the input and output paths have
            different extensions
    '''
    if check_ext:
        assert_same_extensions(filepath, linkpath)
    ensure_basedir(linkpath)
    if os.path.exists(linkpath):
        os.remove(linkpath)
    os.symlink(os.path.realpath(filepath), linkpath)


def move_file(inpath, outpath, check_ext=False):
    '''Moves the input file to the output location.

    The output location can be a filepath or a directory in which to move the
    file. The base output directory is created if necessary, and any existing
    file will be overwritten.

    Args:
        inpath: the input path
        outpath: the output location (file or directory)
        check_ext: whether to check if the extensions of the input and output
            paths match. Only applicable if the output path is not a directory

    Raises:
        OSError: if check_ext is True and the input and output paths have
            different extensions
    '''
    if not os.path.isdir(outpath) and check_ext:
        assert_same_extensions(inpath, outpath)
    ensure_basedir(outpath)
    shutil.move(inpath, outpath)


def move_dir(indir, outdir):
    '''Moves the input directory to the given output location.

    The base output directory is created, if necessary. Any existing directory
    will be deleted.

    Args:
        indir: the input directory
        outdir: the output directory to create
    '''
    if os.path.isdir(outdir):
        delete_dir(outdir)
    ensure_basedir(outdir)
    shutil.move(indir, outdir)


def partition_files(indir, outdir=None, num_parts=None, dir_size=None):
    '''Partitions the files in the input directory into the specified number
    of (equal-sized) subdirectories.

    Exactly one of `num_parts` and `dir_size` must be specified.

    Args:
        indir: the input directory of files to partition
        outdir: the output directory in which to create the subdirectories and
            move the files. By default, the input directory is manipulated
            in-place
        num_parts: the number of subdirectories to create. If omitted,
            `dir_size` must be provided
        dir_size: the number of files per subdirectory. If omitted,
            `num_parts` must be provided
    '''
    if not outdir:
        outdir = indir

    files = list_files(indir)

    num_files = len(files)
    if num_parts:
        dir_size = int(math.ceil(num_files / num_parts))
    elif dir_size:
        num_parts = int(math.ceil(num_files / dir_size))

    part_patt = "part-%%0%dd" % int(math.ceil(math.log10(num_parts)))
    for idx, f in enumerate(files):
        inpath = os.path.join(indir, f)
        chunk = 1 + idx // dir_size
        outpath = os.path.join(outdir, part_patt % chunk, f)
        move_file(inpath, outpath)


def copy_sequence(inpatt, outpatt, check_ext=False):
    '''Copies the input sequence to the output sequence.

    The base output directory is created if necessary, and any existing files
    will be overwritten.

    Args:
        inpatt: the input sequence
        outpatt: the output sequence
        check_ext: whether to check if the extensions of the input and output
            sequences match

    Raises:
        OSError: if check_ext is True and the input and output sequences have
            different extensions
    '''
    if check_ext:
        assert_same_extensions(inpatt, outpatt)
    for idx in parse_pattern(inpatt):
        copy_file(inpatt % idx, outpatt % idx)


def symlink_sequence(inpatt, outpatt, check_ext=False):
    '''Creates symlinks at the given locations that point to the given
    sequence.

    The base output directory is created if necessary, and any existing files
    will be overwritten.

    Args:
        inpatt: the input sequence
        outpatt: the output sequence
        check_ext: whether to check if the extensions of the input and output
            sequences match

    Raises:
        OSError: if check_ext is True and the input and output sequences have
            different extensions
    '''
    if check_ext:
        assert_same_extensions(inpatt, outpatt)
    for idx in parse_pattern(inpatt):
        symlink_file(inpatt % idx, outpatt % idx)


def move_sequence(inpatt, outpatt, check_ext=False):
    '''Moves the input sequence to the output sequence.

    The base output directory is created if necessary, and any existing files
    will be overwritten.

    Args:
        inpatt: the input sequence
        outpatt: the output sequence
        check_ext: whether to check if the extensions of the input and output
            sequences match

    Raises:
        OSError: if check_ext is True and the input and output sequences have
            different extensions
    '''
    if check_ext:
        assert_same_extensions(inpatt, outpatt)
    for idx in parse_pattern(inpatt):
        move_file(inpatt % idx, outpatt % idx)


def is_in_root_dir(path, rootdir):
    '''Determines if the given path is a file or subdirectory (any levels deep)
    within the given root directory.

    Args:
        path: the input path (relative or absolute)
        rootdir: the root directory
    '''
    path = os.path.abspath(path)
    rootdir = os.path.abspath(rootdir)
    return path.startswith(rootdir)


def copy_dir(indir, outdir):
    '''Copies the input directory to the output directory.

    The base output directory is created if necessary, and any existing output
    directory will be deleted.

    Args:
        indir: the input directory
        outdir: the output directory
    '''
    if os.path.isdir(outdir):
        shutil.rmtree(outdir)
    shutil.copytree(indir, outdir)


def delete_file(path):
    '''Deletes the file at the given path and recursively deletes any empty
    directories from the resulting directory tree.

    Args:
        path: the filepath

    Raises:
        OSError: if the file did not exist
    '''
    os.remove(path)
    try:
        os.removedirs(os.path.dirname(path))
    except OSError:
        # found a non-empty directory or directory with no write access
        pass


def delete_dir(dir_):
    '''Deletes the given directory and recursively deletes any empty
    directories from the resulting directory tree.

    Args:
        dir_: the directory path

    Raises:
        OSError: if the directory did not exist
    '''
    dir_ = os.path.normpath(dir_)
    shutil.rmtree(dir_)
    try:
        os.removedirs(os.path.dirname(dir_))
    except OSError:
        # found a non-empty directory or directory with no write access
        pass


def make_search_path(dirs):
    '''Makes a search path for the given directories by doing the following:
        - converting all paths to absolute paths
        - removing directories that don't exist
        - removing duplicate directories

    The order of the original directories is preserved.

    Args:
        dirs: a list of relative or absolute directory paths

    Returns:
        a list of absolute paths with duplicates and non-existent directories
            removed
    '''
    search_dirs = []
    for d in dirs:
        adir = os.path.abspath(d)
        if os.path.isdir(adir) and adir not in search_dirs:
            search_dirs.append(adir)

    if not search_dirs:
        logger.warning("Search path is empty")

    return search_dirs


def ensure_empty_dir(dirname, cleanup=False):
    '''Ensures that the given directory exists and is empty.

    Args:
        dirname: the directory path
        cleanup: whether to delete any existing directory contents. By default,
            this is False

    Raises:
        ValueError: if the directory is not empty and `cleanup` is False
    '''
    if os.path.isdir(dirname):
        if cleanup:
            delete_dir(dirname)
        elif os.listdir(dirname):
            raise ValueError("%s not empty" % dirname)

    ensure_dir(dirname)


def ensure_path(path):
    '''Ensures that the given path is ready for writing by deleting any
    existing file and ensuring that the base directory exists.

    Args:
        path: the filepath
    '''
    if os.path.isfile(path):
        logger.debug("Deleting '%s'", path)
        os.remove(path)

    ensure_basedir(path)


def ensure_basedir(path):
    '''Makes the base directory of the given path, if necessary.

    Args:
        path: the filepath
    '''
    ensure_dir(os.path.dirname(path))


def ensure_dir(dirname):
    '''Makes the given directory, if necessary.

    Args:
        dirname: the directory path
    '''
    if dirname and not os.path.isdir(dirname):
        logger.debug("Making directory '%s'", dirname)
        os.makedirs(dirname)


def has_extension(filename, *args):
    '''Determines whether the filename has any of the given extensions.

    Args:
        filename: a file name
        *args: extensions like ".txt" or ".json"

    Returns:
        True/False
    '''
    ext = os.path.splitext(filename)[1]
    return any(ext == a for a in args)


def have_same_extesions(*args):
    '''Determines whether all of the input paths have the same extension.

    Args:
        *args: filepaths

    Returns:
        True/False
    '''
    exts = [os.path.splitext(path)[1] for path in args]
    return exts[1:] == exts[:-1]


def assert_same_extensions(*args):
    '''Asserts that all of the input paths have the same extension.

    Args:
        *args: filepaths

    Raises:
        OSError: if all input paths did not have the same extension
    '''
    if not have_same_extesions(*args):
        raise OSError("Expected %s to have the same extensions" % str(args))


def to_human_decimal_str(num, decimals=1):
    '''Returns a human-readable string represntation of the given decimal
    (base-10) number.

    Examples:
        65 => "65"
        123456 => "123.5K"
        1e7 => "10M"

    Args:
        num: a number
        decimals: the desired number of digits after the decimal point to show.
            The default is 1

    Returns:
        a human-readable decimal string
    '''
    for unit in ["", "K", "M", "B", "T"]:
        if abs(num) < 1000:
            break
        num /= 1000
    str_fmt = "%." + str(decimals) + "f"
    return (str_fmt % num).rstrip("0").rstrip(".") + unit


def to_human_bytes_str(num_bytes, decimals=1):
    '''Returns a human-readable string represntation of the given number of
    bytes.

    Examples:
        123 => "123B"
        123000 => "120.1KB"
        1024 ** 4 => "1TB"

    Args:
        num_bytes: a number of bytes
        decimals: the desired number of digits after the decimal point to show.
            The default is 1

    Returns:
        a human-readable bytes string
    '''
    for unit in ["B", "KB", "MB", "GB", "TB", "PB", "EB", "ZB", "YB"]:
        if abs(num_bytes) < 1024:
            break
        num_bytes /= 1024
    str_fmt = "%." + str(decimals) + "f"
    return (str_fmt % num_bytes).rstrip("0").rstrip(".") + unit


def to_human_bits_str(num_bits, decimals=1):
    '''Returns a human-readable string represntation of the given number of
    bits.

    Examples:
        123 => "123b"
        123000 => "120.1Kb"
        1024 ** 4 => "1Tb"

    Args:
        num_bits: a number of bits
        decimals: the desired number of digits after the decimal point to show.
            The default is 1

    Returns:
        a human-readable bits string
    '''
    for unit in ["b", "Kb", "Mb", "Gb", "Tb", "Pb", "Eb", "Zb", "Yb"]:
        if abs(num_bits) < 1024:
            break
        num_bits /= 1024
    str_fmt = "%." + str(decimals) + "f"
    return (str_fmt % num_bits).rstrip("0").rstrip(".") + unit


<<<<<<< HEAD
_ARCHIVE_FORMATS = {
    ".zip": "zip",
    ".tar": "tar",
    ".tar.gz": "gztar",
    ".tgz": "gztar",
    ".tar.bz": "bztar",
    ".tbz": "bztar"
}
=======
def _get_archive_format(archive_path):
    basepath, ext = os.path.splitext(archive_path)
    if basepath.endswith(".tar"):
        # Handle .tar.gz and .tar.bz
        basepath, ext2 = os.path.splitext(basepath)
        ext = ext2 + ext

    if ext == ".zip":
        return basepath, "zip"
    if ext == ".tar":
        return basepath, "tar"
    if ext in (".tar.gz", ".tgz"):
        return basepath, "gztar"
    if ext in (".tar.bz", ".tbz"):
        return basepath, "bztar"

    raise ValueError("Unsupported archive format '%s'" % archive_path)
>>>>>>> 505a618a


def make_archive(dir_path, archive_path):
    '''Makes an archive containing the given directory.

    Supported formats include `.zip`, `.tar`, `.tar.gz`, `.tgz`, `.tar.bz`,
    and `.tbz`.

    Args:
        dir_path: the directory to archive
        archive_path: the path + filename of the archive to create
    '''
<<<<<<< HEAD
    outpath, ext = os.path.splitext(archive_path)
    if ext == ".zip" and eta.is_python2():
        make_zip64(dir_path, archive_path)
        return

    format = _ARCHIVE_FORMATS[ext]
=======
    outpath, format = _get_archive_format(archive_path)
    if format == "zip" and eta.is_python2():
        make_zip64(dir_path, archive_path)
        return

>>>>>>> 505a618a
    rootdir, basedir = os.path.split(os.path.realpath(dir_path))
    shutil.make_archive(outpath, format, rootdir, basedir)


def make_tar(dir_path, tar_path):
    '''Makes a tarfile containing the given directory.

    Supported formats include `.tar`, `.tar.gz`, `.tgz`, `.tar.bz`, and `.tbz`.

    Args:
        dir_path: the directory to tar
        tar_path: the path + filename of the .tar.gz file to create
    '''
    make_archive(dir_path, tar_path)
<<<<<<< HEAD

=======
>>>>>>> 505a618a

def make_zip(dir_path, zip_path):
    '''Makes a zipfile containing the given directory.

<<<<<<< HEAD
=======
def make_zip(dir_path, zip_path):
    '''Makes a zipfile containing the given directory.

>>>>>>> 505a618a
    Python 2 users must use `make_zip64` when making large zip files.
    `shutil.make_archive` does not offer Zip64 in Python 2, and is therefore
    limited to 4GiB archives with less than 65,536 entries.

    Args:
        dir_path: the directory to zip
        zip_path: the path + filename of the zip file to create
    '''
    make_archive(dir_path, zip_path)


def make_zip64(dir_path, zip_path):
    '''Makes a zip file containing the given directory in Zip64 format.
<<<<<<< HEAD
=======

    Args:
        dir_path: the directory to zip
        zip_path: the path with extension of the zip file to create
    '''
    dir_path = os.path.realpath(dir_path)
    rootdir = os.path.dirname(dir_path)
    with zf.ZipFile(zip_path, "w", zf.ZIP_DEFLATED, allowZip64=True) as f:
        for root, _, filenames in os.walk(dir_path):
            base = os.path.relpath(root, rootdir)
            for name in filenames:
                src_path = os.path.join(root, name)
                dest_path = os.path.join(base, name)
                f.write(src_path, dest_path)
>>>>>>> 505a618a

    Args:
        dir_path: the directory to zip
        zip_path: the path + filename of the zip file to create
    '''
    dir_path = os.path.realpath(dir_path)
    with zf.ZipFile(zip_path, "w", zf.ZIP_DEFLATED, allowZip64=True) as f:
        for root, _, filenames in os.walk(dir_path):
            base = os.path.relpath(root, dir_path)
            for name in filenames:
                src_path = os.path.join(root, name)
                dest_path = os.path.join(base, name)
                f.write(src_path, dest_path)

<<<<<<< HEAD

=======
>>>>>>> 505a618a
def extract_archive(archive_path, outdir=None, delete_archive=False):
    '''Extracts the contents of an archive.

    Supported formats include `.zip`, `.tar`, `.tar.gz`, `.tgz`, `.tar.bz`,
    and `.tbz`.

    Args:
        archive_path: the path to the archive file
        outdir: the directory into which to extract the archive contents. By
            default, the directory containing the archive is used
        delete_archive: whether to delete the archive after extraction. By
            default, this is False
    '''
    #
    # One could use `shutil.unpack_archive` in Python 3...
    # https://docs.python.org/3/library/shutil.html#shutil.unpack_archive
    #
    if archive_path.endswith(".zip"):
        extract_zip(archive_path, outdir=outdir, delete_zip=delete_archive)
    else:
        extract_tar(archive_path, outdir=outdir, delete_tar=delete_archive)


def extract_zip(zip_path, outdir=None, delete_zip=False):
    '''Extracts the contents of a .zip file.

    Args:
        zip_path: the path to the zip file
        outdir: the directory into which to extract the zip contents. By
            default, the directory containing the zip file is used
        delete_zip: whether to delete the zip after extraction. By default,
            this is False
    '''
    outdir = outdir or os.path.dirname(zip_path) or "."

<<<<<<< HEAD
    with zf.ZipFile(zip_path, "r") as zfile:
        zfile.extractall(outdir)
=======
    with zf.ZipFile(zip_path, "r", allowZip64=True) as f:
        f.extractall(outdir)
>>>>>>> 505a618a

    if delete_zip:
        delete_file(zip_path)


def extract_tar(tar_path, outdir=None, delete_tar=False):
    '''Extracts the contents of a tarfile.

    Supported formats include `.tar`, `.tar.gz`, `.tgz`, `.tar.bz`, and `.tbz`.

    Args:
        tar_path: the path to the tarfile
        outdir: the directory into which to extract the archive contents. By
            default, the directory containing the tar file is used
        delete_tar: whether to delete the tar archive after extraction. By
            default, this is False
    '''
    if tar_path.endswith(".tar"):
        fmt = "r:"
    elif tar_path.endswith(".tar.gz") or tar_path.endswith(".tgz"):
        fmt = "r:gz"
    elif tar_path.endswith(".tar.bz") or tar_path.endswith(".tbz"):
        fmt = "r:bz2"
    else:
        raise ValueError(
            "Expected file '%s' to have extension .tar, .tar.gz, .tgz,"
            ".tar.bz, or .tbz in order to extract it" % tar_path)

    outdir = outdir or os.path.dirname(tar_path) or "."
<<<<<<< HEAD
    with tarfile.open(tar_path, fmt) as tar:
        tar.extractall(path=outdir)
=======
    with tarfile.open(tar_path, fmt) as f:
        f.extractall(path=outdir)
>>>>>>> 505a618a

    if delete_tar:
        delete_file(tar_path)


def multiglob(*patterns, **kwargs):
    '''Returns an iterable over the glob mathces for multiple patterns.

    Note that if a given file matches multiple patterns that you provided, it
    will appear multiple times in the output iterable.

    Examples:
        Find all .py or .pyc files in a directory
        ```py
        multiglob(".py", ".pyc", root="/path/to/dir/*")
        ```

        Find all JSON files recursively in a given directory:
        ```py
        multiglob(".json", root="/path/to/dir/**/*")
        ```

    Args:
        *patterns: the patterns to search for
        root: an optional root path to be applied to all patterns. This root is
            directly prepended to each pattern; `os.path.join` is NOT used

    Returns:
        an iteratable over the glob matches
    '''
    root = kwargs.get("root", "")
    return it.chain.from_iterable(glob2.iglob(root + p) for p in patterns)


def list_files(dir_path, abs_paths=False):
    '''Lists the files in the given directory, sorted alphabetically and
    excluding directories and hidden files.

    Args:
        dir_path: the path to the directory to list
        abs_paths: whether to return the absolute paths to the files. By
            default, this is False

    Returns:
        a sorted list of the non-hidden filenames (or filepaths) in the
            directory
    '''
    files = sorted(
        f for f in os.listdir(dir_path)
        if os.path.isfile(os.path.join(dir_path, f)) and not f.startswith(".")
    )

    if abs_paths:
        basedir = os.path.abspath(os.path.realpath(dir_path))
        files = [os.path.join(basedir, f) for f in files]

    return files


def parse_pattern(patt):
    '''Inspects the files matching the given pattern and returns the numeric
    indicies of the sequence.

    Args:
        patt: a pattern with a one or more numeric sequences like
            "/path/to/frame-%05d.jpg" or `/path/to/clips/%02d-%d.mp4`

    Returns:
        a list (or list of tuples if the pattern contains multiple sequences)
            describing the numeric indices of the files matching the pattern.
            The indices are returned in alphabetical order of their
            corresponding files
    '''
    # Extract indices from exactly matching patterns
    inds = []
    for _, match, num_inds in _iter_pattern_matches(patt):
        idx = tuple(map(int, match.groups()))
        inds.append(idx[0] if num_inds == 1 else idx)

    return inds


def get_pattern_matches(patt):
    '''Returns a list of file paths matching the given pattern.

    Args:
        patt: a pattern with a one or more numeric sequences like
            "/path/to/frame-%05d.jpg" or `/path/to/clips/%02d-%d.mp4`

    Returns:
        a list of file paths that match the pattern `patt`
    '''
    return [file_path for file_path, _, _ in _iter_pattern_matches(patt)]


def _iter_pattern_matches(patt):
    def _glob_escape(s):
        return re.sub(r"([\*\?\[])", r"\\\1", s)

    # Use glob to extract approximate matches
    seq_exp = re.compile(r"(%[0-9]*d)")
    glob_str = re.sub(seq_exp, "*", _glob_escape(patt))
    files = sorted(glob.glob(glob_str))

    # Create validation functions
    seq_patts = re.findall(seq_exp, patt)
    fcns = [parse_int_sprintf_pattern(sp) for sp in seq_patts]
    full_exp, num_inds = re.subn(seq_exp, "(\\s*\\d+)", patt)

    # Iterate over exactly matching patterns and files
    for f in files:
        m = re.match(full_exp, f)
        if m and all(f(p) for f, p in zip(fcns, m.groups())):
            yield f, m, num_inds


def parse_bounds_from_pattern(patt):
    '''Inspects the files satisfying the given pattern and returns the minimum
    and maximum indices satisfying it.

    Args:
        patt: a pattern with a single numeric sequence like
            "/path/to/frames/frame-%05d.jpg"

    Returns:
        a (first, last) tuple describing the first and last indices satisfying
            the pattern, or (None, None) if no matches were found
    '''
    inds = parse_pattern(patt)
    if not inds or isinstance(inds[0], tuple):
        return None, None
    return min(inds), max(inds)


def parse_dir_pattern(dir_path):
    '''Inspects the contents of the given directory, returning the numeric
    pattern in use and the associated indexes.

    The numeric pattern is guessed by analyzing the first file (alphabetically)
    in the directory.

    For example, if the directory contains:
        "frame-00040-object-5.json"
        "frame-00041-object-6.json"
    then the pattern "frame-%05d-object-%d.json" will be inferred along with
    the associated indices [(40, 5), (41, 6)].

    Args:
        dir_path: the path to the directory to inspect

    Returns:
        a tuple containing:
            - the numeric pattern used in the directory (the full path), or
                None if the directory was empty or non-existent
            - a list (or list of tuples if the pattern contains multiple
                numbers) describing the numeric indices in the directory. The
                indices are returned in alphabetical order of their
                corresponding filenames. If no files were found or the
                directory was non-existent, an empty list is returned
    '''
    try:
        files = list_files(dir_path)
    except OSError:
        return None, []

    if not files:
        return None, []

    def _guess_patt(m):
        s = m.group()
        leading_zeros = len(s) - len(str(int(s)))
        return "%%0%dd" % len(s) if leading_zeros > 0 else "%d"

    # Guess pattern from first file
    name, ext = os.path.splitext(os.path.basename(files[0]))
    regex = re.compile(r"\d+")
    patt = os.path.join(dir_path, re.sub(regex, _guess_patt, name) + ext)

    # Parse pattern
    inds = parse_pattern(patt)

    return patt, inds


def parse_sequence_idx_from_pattern(patt):
    '''Extracts the (first) numeric sequence index from the given pattern.

    Args:
        patt: a pattern like "/path/to/frames/frame-%05d.jpg"

    Returns:
        the numeric sequence string like "%05d", or None if no sequence was
            found
    '''
    m = re.search("%[0-9]*d", patt)
    return m.group() if m else None


def parse_int_sprintf_pattern(patt):
    '''Parses the integer sprintf pattern and returns a function that can
    detect whether a string matches the pattern.

    Args:
        patt: a sprintf pattern like "%05d", "%4d", or "%d"

    Returns:
        a function that returns True/False whether a given string matches the
            input numeric pattern
    '''
    # zero-padded: e.g., "%05d"
    zm = re.match(r"%0(\d+)d$", patt)
    if zm:
        n = int(zm.group(1))

        def _is_zero_padded_int_str(s):
            try:
                num_digits = len(str(int(s)))
            except ValueError:
                return False
            if num_digits > n:
                return True
            return len(s) == n and s[:-num_digits] == "0" * (n - num_digits)

        return _is_zero_padded_int_str

    # whitespace-padded: e.g., "%5d"
    wm = re.match(r"%(\d+)d$", patt)
    if wm:
        n = int(wm.group(1))

        def _is_whitespace_padded_int_str(s):
            try:
                num_digits = len(str(int(s)))
            except ValueError:
                return False
            if num_digits > n:
                return True
            return len(s) == n and s[:-num_digits] == " " * (n - num_digits)

        return _is_whitespace_padded_int_str

    # tight: "%d"
    if patt == "%d":
        def _is_tight_int_str(s):
            try:
                return s == str(int(s))
            except ValueError:
                return False

        return _is_tight_int_str

    raise ValueError("Unsupported integer sprintf pattern '%s'" % patt)


def random_key(n):
    '''Generates an n-lenth random key of lowercase characters and digits.'''
    return "".join(
        random.SystemRandom().choice(string.ascii_lowercase + string.digits)
        for _ in range(n)
    )


def replace_strings(s, replacers):
    '''Performs a sequence of find-replace operations on the given string.

    Args:
        s: the input string
        replacers: a list of (find, replace) strings

    Returns:
        a copy of the input strings with all of the find-and-replacements made
    '''
    sout = s
    for sfind, srepl in replacers:
        sout = sout.replace(sfind, srepl)

    return sout


def join_dicts(*args):
    '''Joins any number of dictionaries into a new single dictionary.

    Args:
        *args: one or more dictionaries

    Returns:
        a single dictionary containing all items.
    '''
    d = {}
    for di in args:
        d.update(di)
    return d


def remove_none_values(d):
    '''Returns a copy of the input dictionary with any keys with value None
    removed.

    Args:
        d: a dictionary

    Returns:
        a copy of the input dictionary with keys whose value was None ommitted
    '''
    return {k: v for k, v in iteritems(d) if v is not None}


class FileHasher(object):
    '''Base class for file hashers.'''

    EXT = ""

    def __init__(self, path):
        '''Constructs a FileHasher instance based on the current version of
        the input file.'''
        self.path = path
        self._new_hash = self.hash(path)
        self._cur_hash = self.read()

    @property
    def record_path(self):
        '''The path to the hash record file.'''
        return os.path.splitext(self.path)[0] + self.EXT

    @property
    def has_record(self):
        '''True if the file has an existing hash record.'''
        return self._cur_hash is not None

    @property
    def has_changed(self):
        '''True if the file's current hash differs from it's last hash record.
        Always returns False if the file has no existing hash record.
        '''
        return self.has_record and self._new_hash != self._cur_hash

    def read(self):
        '''Returns the current hash record, or None if there is no record.'''
        try:
            with open(self.record_path, "rt") as f:
                logger.debug("Found hash record '%s'", self.record_path)
                return f.read()
        except EnvironmentError as e:
            if e.errno == errno.ENOENT:
                logger.debug("No hash record '%s'", self.record_path)
                return None
            else:
                raise

    def write(self):
        '''Writes the current hash record.'''
        with open(self.record_path, "wt") as f:
            f.write(self._new_hash)

    @staticmethod
    def hash(path):
        raise NotImplementedError("subclass must implement hash()")


class MD5FileHasher(FileHasher):
    '''MD5 file hasher.'''

    EXT = ".md5"

    @staticmethod
    def hash(path):
        '''Computes the MD5 hash of the file contents.'''
        with open(path, "rb") as f:
            return str(hashlib.md5(f.read()).hexdigest())


class TempDir(object):
    '''Context manager that creates and destroys a temporary directory.'''

    def __init__(self):
        self._name = None

    def __enter__(self):
        self._name = tempfile.mkdtemp()
        return self._name

    def __exit__(self, *args):
        delete_dir(self._name)


class WorkingDir(object):
    '''Context manager that temporarily changes working directories.'''

    def __init__(self, working_dir):
        self._orig_dir = None
        self._working_dir = working_dir

    def __enter__(self):
        if self._working_dir:
            self._orig_dir = os.getcwd()
            os.chdir(self._working_dir)
        return self

    def __exit__(self, *args):
        if self._working_dir:
            os.chdir(self._orig_dir)


class ExecutableNotFoundError(Exception):
    '''Exception raised when an executable file is not found.'''

    def __init__(self, executable):
        message = "Executable '%s' not found" % executable
        super(ExecutableNotFoundError, self).__init__(message)


class ExecutableRuntimeError(Exception):
    '''Exception raised when an executable call throws a runtime error.'''

    def __init__(self, cmd, err):
        message = "Command '%s' failed with error:\n%s" % (cmd, err)
        super(ExecutableRuntimeError, self).__init__(message)<|MERGE_RESOLUTION|>--- conflicted
+++ resolved
@@ -913,16 +913,6 @@
     return (str_fmt % num_bits).rstrip("0").rstrip(".") + unit
 
 
-<<<<<<< HEAD
-_ARCHIVE_FORMATS = {
-    ".zip": "zip",
-    ".tar": "tar",
-    ".tar.gz": "gztar",
-    ".tgz": "gztar",
-    ".tar.bz": "bztar",
-    ".tbz": "bztar"
-}
-=======
 def _get_archive_format(archive_path):
     basepath, ext = os.path.splitext(archive_path)
     if basepath.endswith(".tar"):
@@ -940,7 +930,6 @@
         return basepath, "bztar"
 
     raise ValueError("Unsupported archive format '%s'" % archive_path)
->>>>>>> 505a618a
 
 
 def make_archive(dir_path, archive_path):
@@ -953,20 +942,11 @@
         dir_path: the directory to archive
         archive_path: the path + filename of the archive to create
     '''
-<<<<<<< HEAD
-    outpath, ext = os.path.splitext(archive_path)
-    if ext == ".zip" and eta.is_python2():
-        make_zip64(dir_path, archive_path)
-        return
-
-    format = _ARCHIVE_FORMATS[ext]
-=======
     outpath, format = _get_archive_format(archive_path)
     if format == "zip" and eta.is_python2():
         make_zip64(dir_path, archive_path)
         return
 
->>>>>>> 505a618a
     rootdir, basedir = os.path.split(os.path.realpath(dir_path))
     shutil.make_archive(outpath, format, rootdir, basedir)
 
@@ -981,20 +961,11 @@
         tar_path: the path + filename of the .tar.gz file to create
     '''
     make_archive(dir_path, tar_path)
-<<<<<<< HEAD
-
-=======
->>>>>>> 505a618a
+
 
 def make_zip(dir_path, zip_path):
     '''Makes a zipfile containing the given directory.
 
-<<<<<<< HEAD
-=======
-def make_zip(dir_path, zip_path):
-    '''Makes a zipfile containing the given directory.
-
->>>>>>> 505a618a
     Python 2 users must use `make_zip64` when making large zip files.
     `shutil.make_archive` does not offer Zip64 in Python 2, and is therefore
     limited to 4GiB archives with less than 65,536 entries.
@@ -1008,8 +979,6 @@
 
 def make_zip64(dir_path, zip_path):
     '''Makes a zip file containing the given directory in Zip64 format.
-<<<<<<< HEAD
-=======
 
     Args:
         dir_path: the directory to zip
@@ -1024,25 +993,8 @@
                 src_path = os.path.join(root, name)
                 dest_path = os.path.join(base, name)
                 f.write(src_path, dest_path)
->>>>>>> 505a618a
-
-    Args:
-        dir_path: the directory to zip
-        zip_path: the path + filename of the zip file to create
-    '''
-    dir_path = os.path.realpath(dir_path)
-    with zf.ZipFile(zip_path, "w", zf.ZIP_DEFLATED, allowZip64=True) as f:
-        for root, _, filenames in os.walk(dir_path):
-            base = os.path.relpath(root, dir_path)
-            for name in filenames:
-                src_path = os.path.join(root, name)
-                dest_path = os.path.join(base, name)
-                f.write(src_path, dest_path)
-
-<<<<<<< HEAD
-
-=======
->>>>>>> 505a618a
+
+
 def extract_archive(archive_path, outdir=None, delete_archive=False):
     '''Extracts the contents of an archive.
 
@@ -1078,13 +1030,8 @@
     '''
     outdir = outdir or os.path.dirname(zip_path) or "."
 
-<<<<<<< HEAD
-    with zf.ZipFile(zip_path, "r") as zfile:
-        zfile.extractall(outdir)
-=======
     with zf.ZipFile(zip_path, "r", allowZip64=True) as f:
         f.extractall(outdir)
->>>>>>> 505a618a
 
     if delete_zip:
         delete_file(zip_path)
@@ -1114,13 +1061,8 @@
             ".tar.bz, or .tbz in order to extract it" % tar_path)
 
     outdir = outdir or os.path.dirname(tar_path) or "."
-<<<<<<< HEAD
-    with tarfile.open(tar_path, fmt) as tar:
-        tar.extractall(path=outdir)
-=======
     with tarfile.open(tar_path, fmt) as f:
         f.extractall(path=outdir)
->>>>>>> 505a618a
 
     if delete_tar:
         delete_file(tar_path)
