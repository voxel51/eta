--- conflicted
+++ resolved
@@ -82,6 +82,21 @@
     return getattr(sys.modules[module_name], class_name)
 
 
+def get_function(function_name, module_name=None):
+    '''Returns the function specified by the given string.
+
+    Loads the parent module if necessary.
+
+    Args:
+        function_name: local function name by string fully-qualified name
+            like "eta.core.utils.get_function"
+        module_name: the fully-qualified module name like "eta.core.utils", or
+            None if function_name includes the module name. Set module_name to
+            __name__ to load a function from the calling module
+    '''
+    return get_class(function_name, module_name)
+
+
 def communicate(args, decode=False):
     '''Runs the command via subprocess.communicate()
 
@@ -145,33 +160,12 @@
     shutil.copy(inpath, outpath)
 
 
-<<<<<<< HEAD
-def get_class_from_global_name(global_name):
-    '''Function to take a string for a class using the global name for it,
-    such as eta.core.utils.FileHasher, and returning it.
-
-    Will load the module containing the function.
-    '''
-    return get_function_from_global_name(global_name)
-
-
-def get_function_from_global_name(global_name):
-    '''Function to take a string for a function using the global name for it,
-    such as eta.core.utils.get_function_from_global_name, and returning it.
-
-    Will load the module containing the function.
-    '''
-    (module_name, function_name) = global_name.rsplit('.', 1)
-    m = importlib.import_module(module_name)
-    return getattr(m,function_name)
-=======
 def move_file(inpath, outpath):
     '''Copies the input file to the output location, creating the base output
     directory if necessary.
     '''
     ensure_basedir(outpath)
     shutil.move(inpath, outpath)
->>>>>>> 38158500
 
 
 def random_key(n):
