--- conflicted
+++ resolved
@@ -61,18 +61,6 @@
 
     This implementation is hard-coded to process an array of images of size
     [XXXX, 224, 224, 3].
-
-    Attributes:
-        config: the VGG16Config instance
-        sess: the tf.Session
-        imgs: a tf.Variable of shape [XXXX, 224, 224, 3] containing images to
-            embed
-<<<<<<< HEAD
-=======
-        sess: a tf.Session to use
-        config: an optional VGG16Config instance. If omitted, the default model
-            will be used
->>>>>>> 1efb0a6a
     '''
 
     def __init__(self, config=None, sess=None, imgs=None):
@@ -95,7 +83,6 @@
 
         self._build_conv_layers()
         self._build_fc_layers()
-<<<<<<< HEAD
         self._build_output_layer()
         self._load_model(self.config.model)
 
@@ -122,12 +109,6 @@
         '''
         self.sess.close()
         self.sess = None
-=======
-        self.probs = tf.nn.softmax(self.fc3l)
-        self.config = config or VGG16Config.default()
-
-        self._load_model(self.config.model, sess)
->>>>>>> 1efb0a6a
 
     def _build_conv_layers(self):
         self.parameters = []
@@ -449,7 +430,6 @@
             self.fc3l = tf.nn.bias_add(tf.matmul(self.fc2, fc3w), fc3b)
             self.parameters += [fc3w, fc3b]
 
-<<<<<<< HEAD
     def _build_output_layer(self):
         self.probs = tf.nn.softmax(self.fc3l)
 
@@ -457,12 +437,6 @@
         weights = etam.NpzModelWeights(model).load()
         for i, k in enumerate(sorted(weights)):
             self.sess.run(self.parameters[i].assign(weights[k]))
-=======
-    def _load_model(self, model, sess):
-        weights = etam.NpzModelWeights(model).load()
-        for i, k in enumerate(sorted(weights)):
-            sess.run(self.parameters[i].assign(weights[k]))
->>>>>>> 1efb0a6a
 
 
 class VGG16FeaturizerConfig(VGG16Config):
@@ -474,22 +448,10 @@
     '''Featurizer for images or frames using the VGG16 network structure.'''
 
     def __init__(self, config=None):
-<<<<<<< HEAD
         super(VGG16Featurizer, self).__init__()
         self.config = config or VGG16FeaturizerConfig.default()
         self.validate(self.config)
         self.vgg16 = None
-=======
-        config = config or VGG16FeaturizerConfig.default()
-        self.validate(config)
-
-        super(VGG16Featurizer, self).__init__()
-
-        self.config = config
-        self.sess = None
-        self.imgs = tf.placeholder(tf.float32, [None, 224, 224, 3])
-        self.vgg = None
->>>>>>> 1efb0a6a
 
     def dim(self):
         '''The dimension of the features extracted by this Featurizer.'''
@@ -501,7 +463,6 @@
             self.vgg16 = VGG16(self.config)
 
     def _stop(self):
-<<<<<<< HEAD
         '''Closes the TensorFlow session and frees up the network.'''
         self.vgg16.close()
         self.vgg16 = None
@@ -516,24 +477,4 @@
             img = img[:, :, :3]
 
         img = etai.resize(img, 224, 224)
-        return self.vgg16.evaluate(img, layer=self.vgg16.fc2l)
-=======
-        '''Closes the session and frees up network.'''
-        self.sess.close()
-        self.sess = None
-        self.vgg = None
-
-    def _featurize(self, data):
-        '''Featurize the data (image) through the VGG16 network.'''
-        if len(data.shape) == 2:
-            # GRAY input
-            t = cv2.cvtColor(data, cv2.COLOR_GRAY2RGB)
-            data = t
-            del t
-        if data.shape[2] == 4:
-            # RGBA input
-            data = data[:, :, :3]
-        img1 = etai.resize(data, 224, 224)
-        return self.sess.run(
-            self.vgg.fc2l, feed_dict={self.vgg.imgs: [img1]})[0]
->>>>>>> 1efb0a6a
+        return self.vgg16.evaluate(img, layer=self.vgg16.fc2l)