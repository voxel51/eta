'''
Core tools and data structures for working with frames of videos.

Copyright 2017-2020, Voxel51, Inc.
voxel51.com

Brian Moore, brian@voxel51.com
Tyler Ganter, tyler@voxel51.com
'''
# pragma pylint: disable=redefined-builtin
# pragma pylint: disable=unused-wildcard-import
# pragma pylint: disable=wildcard-import
from __future__ import absolute_import
from __future__ import division
from __future__ import print_function
from __future__ import unicode_literals
from builtins import *
# pragma pylint: enable=redefined-builtin
# pragma pylint: enable=unused-wildcard-import
# pragma pylint: enable=wildcard-import

import eta.core.data as etad
import eta.core.events as etae
import eta.core.labels as etal
import eta.core.objects as etao
import eta.core.serial as etas


class FrameMaskIndex(etad.MaskIndex):
    '''An index of semantics for the values in a frame mask.'''
    pass


class FrameLabels(etal.Labels):
    '''Class encapsulating labels for a frame, i.e., an image or a video frame.

    FrameLabels are spatial concepts that describe a collection of information
    about a specific frame. FrameLabels can have frame-level attributes,
    object detections, event detections, and segmentation masks.

    Attributes:
        frame_number: (optional) the frame number
        mask: (optional) a segmentation mask for the frame
        mask_index: (optional) a FrameMaskIndex describing the semantics of the
            segmentation mask
        attrs: an AttributeContainer of attributes of the frame
        objects: a DetectedObjectContainer of objects in the frame
        events: a DetectedEventContainer of events in the frame
    '''

    def __init__(
            self, frame_number=None, mask=None, mask_index=None, attrs=None,
            objects=None, events=None):
        '''Creates a FrameLabels instance.

        Args:
            frame_number: (optional) a frame number for the labels
            mask: (optional) a segmentation mask for the frame
            mask_index: (optional) a FrameMaskIndex describing the semantics of
                the segmentation mask
            attrs: (optional) an AttributeContainer of attributes for the frame
            objects: (optional) a DetectedObjectContainer of objects for the
                frame
            events: (optional) a DetectedEventContainer of events for the frame
        '''
        self.frame_number = frame_number
        self.mask = mask
        self.mask_index = mask_index
        self.attrs = attrs or etad.AttributeContainer()
        self.objects = objects or etao.DetectedObjectContainer()
        self.events = events or etae.DetectedEventContainer()

    @property
    def is_empty(self):
        '''Whether the frame has no labels of any kind.'''
        return not (
            self.has_mask or self.has_attributes or self.has_objects
            or self.has_events)

    @property
    def has_frame_number(self):
        '''Whether the frame has a frame number.'''
        return self.frame_number is not None

    @property
    def has_mask(self):
        '''Whether this frame has a segmentation mask.'''
        return self.mask is not None

    @property
    def has_mask_index(self):
        '''Whether this frame has a segmentation mask index.'''
        return self.mask_index is not None

    @property
    def has_attributes(self):
        '''Whether the frame has at least one attribute.'''
        return bool(self.attrs)

    @property
    def has_objects(self):
        '''Whether the frame has at least one object.'''
        return bool(self.objects)

    @property
    def has_object_attributes(self):
        '''Whether the frame has at least one object with attributes.'''
        for obj in self.objects:
            if obj.has_attributes:
                return True

        return False

    @property
    def has_events(self):
        '''Whether the frame has at least one event.'''
        return bool(self.events)

    @property
    def has_event_attributes(self):
        '''Whether the frame has at least one event with attributes.'''
        for event in self.events:
            if event.has_attributes:
                return True

        return False

<<<<<<< HEAD
    def iter_attrs(self, attr_type="*", attr_name="*", attr_value="*"):
        '''Iterate over a subset of attributes in the frame.

        Any search arg with value "*" will match any value, i.e. attr_type="*"
        will match CategoricalAttribute, BooleanAttribute, NumericAttribute,
        etc.

        Args:
            attr_type: the attr to match (such as `NumericAttribute`) or "*"
            attr_name: the attr name (str) to match or "*"
            attr_value: the attr value to match or "*"

        Returns:
            a generator that returns attributes in this frame
        '''
        iterator = self.attrs.iter_attrs(
            attr_type=attr_type,
            attr_name=attr_name,
            attr_value=attr_value
        )
        for attr in iterator:
            yield attr

    def iter_detected_objects(self, label="*"):
        '''Iterate over a subset of detected objects in the frame.

        Args:
            label: the label value to match or "*". "*" will match any value

        Returns:
            a generator that returns objects in this frame
        '''
        for obj in self.objects.iter_objects(label=label):
            yield obj

    def iter_detected_object_attrs(self, label="*", attr_type="*",
                                   attr_name="*", attr_value="*"):
        '''Iterate over a subset of detected object attributes in the frame.

        Any arg value of "*" will match any value.

        Args:
            label: the label value to match or "*"
            attr_type: the attr to match (such as `NumericAttribute`) or "*"
            attr_name: the attr name (str) to match or "*"
            attr_value: the attr value to match or "*"

        Returns:
            a generator that returns tuples:
                - DetectedObject
                - Attribute
            for all attributes in all detected objects in this frame
        '''
        iterator = self.objects.iter_object_attrs(
            label=label,
            attr_type=attr_type,
            attr_name=attr_name,
            attr_value=attr_value
        )
        for obj, attr in iterator:
            yield obj, attr
=======
    def iter_attributes(self):
        '''Returns an iterator over the attributes of the frame.

        Returns:
            an iterator over `Attribute`s
        '''
        return iter(self.attrs)

    def iter_objects(self):
        '''Returns an iterator over the objects in the frame.

        Returns:
            an iterator over `DetectedObject`s
        '''
        return iter(self.objects)

    def iter_events(self):
        '''Returns an iterator over the events in the frame.

        Returns:
            an iterator over `DetectedEvent`s
        '''
        return iter(self.events)
>>>>>>> eca673c8

    def add_attribute(self, attr):
        '''Adds the frame-level attribute to the frame.

        Args:
            attr: an Attribute
        '''
        self.attrs.add(attr)

    def add_attributes(self, attrs):
        '''Adds the frame-level attributes to the frame.

        Args:
            attrs: an AttributeContainer
        '''
        self.attrs.add_container(attrs)

    def add_object(self, obj):
        '''Adds the object to the frame.

        Args:
            obj: a DetectedObject
        '''
        self.objects.add(obj)

    def add_objects(self, objs):
        '''Adds the objects to the frame.

        Args:
            objs: a DetectedObjectContainer
        '''
        self.objects.add_container(objs)

    def add_event(self, event):
        '''Adds the event to the frame.

        Args:
            event: a DetectedEvent
        '''
        self.events.add(event)

    def add_events(self, events):
        '''Adds the events to the frame.

        Args:
            events: a DetectedEventContainer
        '''
        self.events.add_container(events)

    def clear_attributes(self):
        '''Removes all frame-level attributes from the frame.'''
        self.attrs = etad.AttributeContainer()

    def clear_objects(self):
        '''Removes all objects from the frame.'''
        self.objects = etao.DetectedObjectContainer()

    def clear_events(self):
        '''Removes all events from the frame.'''
        self.events = etae.DetectedEventContainer()

    def clear(self):
        '''Removes all labels from the frame.'''
        self.clear_attributes()
        self.clear_objects()
        self.clear_events()

    def merge_labels(self, frame_labels, reindex=False):
        '''Merges the given FrameLabels into this labels.

        Args:
            frame_labels: a FrameLabels
            reindex: whether to offset the `index` fields of objects and events
                in `frame_labels` before merging so that all indices are
                unique. The default is False
        '''
        if reindex:
            self._reindex_objects(frame_labels)
            self._reindex_events(frame_labels)

        if frame_labels.has_mask:
            self.mask = frame_labels.mask
        if frame_labels.has_mask_index:
            self.mask_index = frame_labels.mask_index

        self.add_attributes(frame_labels.attrs)
        self.add_objects(frame_labels.objects)
        self.add_events(frame_labels.events)

    def filter_by_schema(self, schema):
        '''Filters the frame labels by the given schema.

        Args:
            schema: a FrameLabelsSchema
        '''
        self.attrs.filter_by_schema(schema.attrs)
        self.objects.filter_by_schema(schema.objects)
        self.events.filter_by_schema(schema.events)

    def remove_objects_without_attrs(self, labels=None):
        '''Removes objects from the frame that do not have attributes.

        Args:
            labels: an optional list of object `label` strings to which to
                restrict attention when filtering. By default, all objects are
                processed
        '''
        self.objects.remove_objects_without_attrs(labels=labels)
        self.events.remove_objects_without_attrs(labels=labels)

    def attributes(self):
        '''Returns the list of class attributes that will be serialized.

        Returns:
            a list of attribute names
        '''
        _attrs = []
        if self.has_frame_number:
            _attrs.append("frame_number")
        if self.has_mask:
            _attrs.append("mask")
        if self.has_mask_index:
            _attrs.append("mask_index")
        if self.attrs:
            _attrs.append("attrs")
        if self.objects:
            _attrs.append("objects")
        if self.events:
            _attrs.append("events")
        return _attrs

    @classmethod
    def from_dict(cls, d, **kwargs):
        '''Constructs a FrameLabels from a JSON dictionary.

        Args:
            d: a JSON dictionary
            **kwargs: keyword arguments that have already been parsed by a
            subclass

        Returns:
            a FrameLabels
        '''
        frame_number = d.get("frame_number", None)

        mask = d.get("mask", None)
        if mask is not None:
            mask = etas.deserialize_numpy_array(mask)

        mask_index = d.get("mask_index", None)
        if mask_index is not None:
            mask_index = FrameMaskIndex.from_dict(mask_index)

        attrs = d.get("attrs", None)
        if attrs is not None:
            attrs = etad.AttributeContainer.from_dict(attrs)

        objects = d.get("objects", None)
        if objects is not None:
            objects = etao.DetectedObjectContainer.from_dict(objects)

        events = d.get("events", None)
        if events is not None:
            events = etae.DetectedEventContainer.from_dict(events)

        return cls(
            frame_number=frame_number, mask=mask, mask_index=mask_index,
            attrs=attrs, objects=objects, events=events, **kwargs)

    def _reindex_objects(self, frame_labels):
        self_indices = self._get_object_indices(self)
        if not self_indices:
            return

        new_indices = self._get_object_indices(frame_labels)
        if not new_indices:
            return

        offset = max(self_indices) + 1 - min(new_indices)
        self._offset_object_indices(frame_labels, offset)

    @staticmethod
    def _get_object_indices(frame_labels):
        obj_indices = set()

        for obj in frame_labels.objects:
            if obj.index is not None:
                obj_indices.add(obj.index)

        for event in frame_labels.events:
            for obj in event.objects:
                if obj.index is not None:
                    obj_indices.add(obj.index)

        return obj_indices

    @staticmethod
    def _offset_object_indices(frame_labels, offset):
        for obj in frame_labels.objects:
            if obj.index is not None:
                obj.index += offset

        for event in frame_labels.events:
            for obj in event.objects:
                if obj.index is not None:
                    obj.index += offset

    def _reindex_events(self, frame_labels):
        self_indices = self._get_event_indices(self)
        if not self_indices:
            return

        new_indices = self._get_event_indices(frame_labels)
        if not new_indices:
            return

        offset = max(self_indices) + 1 - min(new_indices)
        self._offset_event_indices(frame_labels, offset)

    @staticmethod
    def _get_event_indices(frame_labels):
        event_indices = set()

        for event in frame_labels.events:
            if event.index is not None:
                event_indices.add(event.index)

        return event_indices

    @staticmethod
    def _offset_event_indices(frame_labels, offset):
        for event in frame_labels.events:
            if event.index is not None:
                event.index += offset


class FrameLabelsSchema(etal.LabelsSchema):
    '''Schema for FrameLabels.

    Attributes:
        attrs: an AttributeContainerSchema describing attributes of the
            frame(s)
        objects: an ObjectContainerSchema describing the objects in the
            frame(s)
        events: an EventContainerSchema describing the events in the frame(s)
    '''

    def __init__(self, attrs=None, objects=None, events=None):
        '''Creates a FrameLabelsSchema instance.

        Args:
            attrs: (optional) an AttributeContainerSchema describing the
                attributes of the frame(s)
            objects: (optional) an ObjectContainerSchema describing the objects
                in the frame(s)
            events: (optional) an EventContainerSchema describing the events
                in the frame(s)
        '''
        self.attrs = attrs or etad.AttributeContainerSchema()
        self.objects = objects or etao.ObjectContainerSchema()
        self.events = events or etae.EventContainerSchema()

    @property
    def is_empty(self):
        '''Whether this schema has no labels of any kind.'''
        return (
            self.attrs.is_empty and self.objects.is_empty
            and self.events.is_empty)

    def has_attribute(self, attr_name):
        '''Whether the schema has a frame-level attribute with the given name.

        Args:
            attr_name: the attribute name

        Returns:
            True/False
        '''
        return self.attrs.has_attribute(attr_name)

    def get_attribute_class(self, attr_name):
        '''Gets the `Attribute` class for the frame-level attribute with the
        given name.

        Args:
            attr_name: the attribute name

        Returns:
            the Attribute class
        '''
        return self.attrs.get_attribute_class(attr_name)

    def has_object_label(self, label):
        '''Whether the schema has an object with the given label.

        Args:
            label: the object label

        Returns:
            True/False
        '''
        return self.objects.has_object_label(label)

    def get_object_schema(self, label):
        '''Gets the `ObjectSchema` for the object with the given label.

        Args:
            label: the object label

        Returns:
            the ObjectSchema
        '''
        return self.objects.get_object_schema(label)

    def has_object_attribute(self, label, attr_name):
        '''Whether the schema has an object with the given label with a
        frame-level attribute with the given name.

        Args:
            label: the object label
            attr_name: a frame-level object attribute name

        Returns:
            True/False
        '''
        return self.objects.has_frame_attribute(label, attr_name)

    def get_object_attribute_schema(self, label, attr_name):
        '''Gets the AttributeSchema for the frame-level attribute of the given
        name for the object with the given label.

        Args:
            label: the object label
            attr_name: the name of the frame-level object attribute

        Returns:
            the AttributeSchema
        '''
        return self.objects.get_frame_attribute_schema(label, attr_name)

    def get_object_attribute_class(self, label, attr_name):
        '''Gets the Attribute class for the frame-level attribute of the given
        name for the object with the given label.

        Args:
            label: the object label
            attr_name: a frame-level object attribute name

        Returns:
            the Attribute class
        '''
        return self.objects.get_frame_attribute_class(label, attr_name)

    def has_event_label(self, label):
        '''Whether the schema has an event with the given label.

        Args:
            label: the event label

        Returns:
            True/False
        '''
        return self.events.has_event_label(label)

    def get_event_schema(self, label):
        '''Gets the EventSchema for the event with the given label.

        Args:
            label: the event label

        Returns:
            the EventSchema
        '''
        return self.events.get_event_schema(label)

    def has_event_attribute(self, label, attr_name):
        '''Whether the schema has an event with the given label with an
        event-level attribute with the given name.

        Args:
            label: an event label
            attr_name: an event-level attribute name

        Returns:
            True/False
        '''
        return self.events.has_event_attribute(label, attr_name)

    def get_event_attribute_schema(self, label, attr_name):
        '''Gets the AttributeSchema for the event-level attribute of the given
        name for the event with the given label.

        Args:
            label: the event label
            attr_name: the name of the event-level attribute

        Returns:
            the AttributeSchema
        '''
        return self.events.get_event_attribute_schema(label, attr_name)

    def get_event_attribute_class(self, label, attr_name):
        '''Gets the Attribute class for the event-level attribute of the given
        name for the event with the given label.

        Args:
            label: the event label
            attr_name: a frame-level object attribute name

        Returns:
            the Attribute class
        '''
        return self.events.get_event_attribute_class(label, attr_name)

    def add_attribute(self, attr):
        '''Adds the given frame-level attribute to the schema.

        Args:
            attr: an Attribute
        '''
        self.attrs.add_attribute(attr)

    def add_attributes(self, attrs):
        '''Adds the given frame-level attributes to the schema.

        Args:
            attrs: an AttributeContainer
        '''
        self.attrs.add_attributes(attrs)

    def add_object_label(self, label):
        '''Adds the given object label to the schema.

        Args:
            label: an object label
        '''
        self.objects.add_object_label(label)

    def add_object_attribute(self, label, attr):
        '''Adds the frame-level attribute for the object with the given label
        to the schema.

        Args:
            label: an object label
            attr: an Attribute
        '''
        self.objects.add_frame_attribute(label, attr)

    def add_object_attributes(self, label, attrs):
        '''Adds the frame-level attributes for the object with the given label
        to the schema.

        Args:
            label: an object label
            attrs: an AttributeContainer
        '''
        self.objects.add_frame_attributes(label, attrs)

    def add_object(self, obj):
        '''Adds the object to the schema.

        Args:
            obj: a DetectedObject
        '''
        self.objects.add_object(obj)

    def add_objects(self, objects):
        '''Adds the objects to the schema.

        Args:
            objects: a DetectedObjectContainer
        '''
        self.objects.add_objects(objects)

    def add_event_label(self, label):
        '''Adds the given event label to the schema.

        Args:
            label: an event label
        '''
        self.events.add_event_label(label)

    def add_event_attribute(self, label, attr):
        '''Adds the event-level attribute for the event with the given label to
        the schema.

        Args:
            label: an event label
            attr: an Attribute
        '''
        self.events.add_event_attribute(label, attr)

    def add_event_attributes(self, label, attrs):
        '''Adds the event-level attributes for the event with the given label
        to the schema.

        Args:
            label: an event label
            attrs: an AttributeContainer
        '''
        self.events.add_event_attributes(label, attrs)

    def add_event(self, event):
        '''Adds the event to the schema.

        Args:
            event: a DetectedEvent
        '''
        self.events.add_event(event)

    def add_events(self, events):
        '''Adds the events to the schema.

        Args:
            events: a DetectedEventContainer
        '''
        self.events.add_events(events)

    def add_labels(self, frame_labels):
        '''Adds the labels to the schema.

        Args:
            frame_labels: a FrameLabels
        '''
        self.add_attributes(frame_labels.attrs)
        self.add_objects(frame_labels.objects)
        self.add_events(frame_labels.events)

    def is_valid_attribute(self, attr):
        '''Whether the frame-level attribute is compliant with the schema.

        Args:
            attr: an Attribute

        Returns:
            True/False
        '''
        return self.attrs.is_valid_attribute(attr)

    def is_valid_attributes(self, attrs):
        '''Whether the frame-level attributes is compliant with the schema.

        Args:
            attrs: an AttributeContainer

        Returns:
            True/False
        '''
        return self.attrs.is_valid_attributes(attrs)

    def is_valid_object_label(self, label):
        '''Whether the object label is compliant with the schema.

        Args:
            label: an object label

        Returns:
            True/False
        '''
        return self.objects.is_valid_object_label(label)

    def is_valid_object_attribute(self, label, attr):
        '''Whether the frame-level attribute for the object with the given
        label is compliant with the schema.

        Args:
            label: an object label
            attr: a frame-level Attribute

        Returns:
            True/False
        '''
        return self.objects.is_valid_frame_attribute(label, attr)

    def is_valid_object_attributes(self, label, attrs):
        '''Whether the frame-level attributes for the object with the given
        label are compliant with the schema.

        Args:
            label: an object label
            attrs: an AttributeContainer

        Returns:
            True/False
        '''
        return self.objects.is_valid_frame_attributes(label, attrs)

    def is_valid_object(self, obj):
        '''Whether the given object is compliant with the schema.

        Args:
            obj: a DetectedObject

        Returns:
            True/False
        '''
        return self.objects.is_valid_object(obj)

    def is_valid_event_label(self, label):
        '''Whether the event label is compliant with the schema.

        Args:
            label: an event label

        Returns:
            True/False
        '''
        return self.events.is_valid_event_label(label)

    def is_valid_event_attribute(self, label, attr):
        '''Whether the event-level attribute for the event with the given label
        is compliant with the schema.

        Args:
            label: an event label
            attr: an Attribute

        Returns:
            True/False
        '''
        return self.events.is_valid_event_attribute(label, attr)

    def is_valid_event_attributes(self, label, attrs):
        '''Whether the event-level attributes for the event with the given
        label are compliant with the schema.

        Args:
            label: an event label
            attrs: an AttributeContainer

        Returns:
            True/False
        '''
        return self.events.is_valid_event_attributes(label, attrs)

    def is_valid_event(self, event):
        '''Whether the given event is compliant with the schema.

        Args:
            event: a DetectedEvent

        Returns:
            True/False
        '''
        return self.events.is_valid_event(event)

    def validate_attribute(self, attr):
        '''Validates that the frame-level attribute is compliant with the
        schema.

        Args:
            attr: an Attribute

        Raises:
            LabelsSchemaError: if the attribute violates the schema
        '''
        self.attrs.validate_attribute(attr)

    def validate_attributes(self, attrs):
        '''Validates that the frame-level attributes are compliant with the
        schema.

        Args:
            attrs: an AttributeContainer

        Raises:
            LabelsSchemaError: if the attributes violate the schema
        '''
        self.attrs.validate(attrs)

    def validate_object_label(self, label):
        '''Validates that the object label is compliant with the schema.

        Args:
            label: an object label

        Raises:
            LabelsSchemaError: if the object label violates the schema
        '''
        self.objects.validate_object_label(label)

    def validate_object_attribute(self, label, attr):
        '''Validates that the frame-level attribute for the object with the
        given label is compliant with the schema.

        Args:
            label: an object label
            attr: an Attribute

        Raises:
            LabelsSchemaError: if the attribute violates the schema
        '''
        self.objects.validate_frame_attribute(label, attr)

    def validate_object_attributes(self, label, attrs):
        '''Validates that the frame-level attributes for the object with the
        given label are compliant with the schema.

        Args:
            label: an object label
            attrs: an AttributeContainer

        Raises:
            LabelsSchemaError: if the attributes violate the schema
        '''
        self.objects.validate_frame_attributes(label, attrs)

    def validate_object(self, obj):
        '''Validates that the object is compliant with the schema.

        Args:
            obj: a DetectedObject

        Raises:
            LabelsSchemaError: if the object violates the schema
        '''
        self.objects.validate_object(obj)

    def validate_event_label(self, label):
        '''Validates that the event label is compliant with the schema.

        Args:
            label: an event label

        Raises:
            LabelsSchemaError: if the event label violates the schema
        '''
        self.events.validate_event_label(label)

    def validate_event_attribute(self, label, attr):
        '''Validates that the event-level attribute for the event with the
        given label is compliant with the schema.

        Args:
            label: an event label
            attr: an Attribute

        Raises:
            LabelsSchemaError: if the attribute violates the schema
        '''
        self.events.validate_event_attribute(label, attr)

    def validate_event_attributes(self, label, attrs):
        '''Validates that the event-level attributes for the event with the
        given label are compliant with the schema.

        Args:
            label: an event label
            attrs: an AttributeContainer

        Raises:
            LabelsSchemaError: if the attributes violate the schema
        '''
        self.events.validate_event_attributes(label, attrs)

    def validate_event(self, event):
        '''Validates that the event is compliant with the schema.

        Args:
            event: a DetectedEvent

        Raises:
            LabelsSchemaError: if the event violates the schema
        '''
        self.events.validate_event(event)

    def validate(self, frame_labels):
        '''Validates that the labels are compliant with the schema.

        Args:
            frame_labels: a FrameLabels

        Raises:
            LabelsSchemaError: if the labels violate the schema
        '''
        self.validate_attributes(frame_labels.attrs)

        for obj in frame_labels.objects:
            self.validate_object(obj)

        for event in frame_labels.events:
            self.validate_event(event)

    def validate_subset_of_schema(self, schema):
        '''Validates that this schema is a subset of the given schema.

        Args:
            schema: a FrameLabelsSchema

        Raises:
            LabelsSchemaError: if this schema is not a subset of the given
                schema
        '''
        self.validate_schema_type(schema)
        self.attrs.validate_subset_of_schema(schema.attrs)
        self.objects.validate_subset_of_schema(schema.objects)
        self.events.validate_subset_of_schema(schema.events)

    def merge_schema(self, schema):
        '''Merges the given FrameLabelsSchema into this schema.

        Args:
            schema: a FrameLabelsSchema
        '''
        self.attrs.merge_schema(schema.attrs)
        self.objects.merge_schema(schema.objects)
        self.events.merge_schema(schema.events)

    @classmethod
    def build_active_schema(cls, frame_labels):
        '''Builds a FrameLabelsSchema that describes the active schema of the
        given FrameLabels.

        Args:
            frame_labels: a FrameLabels instance

        Returns:
            a FrameLabelsSchema
        '''
        schema = cls()
        schema.add_labels(frame_labels)
        return schema

    def attributes(self):
        '''Returns the list of class attributes that will be serialized.

        Returns:
            a list of attribute names
        '''
        _attrs = []
        if self.attrs:
            _attrs.append("attrs")
        if self.objects:
            _attrs.append("objects")
        if self.events:
            _attrs.append("events")
        return _attrs

    @classmethod
    def from_dict(cls, d):
        '''Constructs a FrameLabelsSchema from a JSON dictionary.

        Args:
            d: a JSON dictionary

        Returns:
            a FrameLabelsSchema
        '''
        attrs = d.get("attrs", None)
        if attrs is not None:
            attrs = etad.AttributeContainerSchema.from_dict(attrs)

        objects = d.get("objects", None)
        if objects is not None:
            objects = etao.ObjectContainerSchema.from_dict(objects)

        events = d.get("events", None)
        if events is not None:
            events = etae.EventContainerSchema.from_dict(events)

        return cls(attrs=attrs, objects=objects, events=events)

    @classmethod
    def from_video_labels_schema(cls, video_labels_schema):
        '''Create FrameLabelsSchema from VideoLabelsSchema.
        Args:
            video_labels_schema: a VideoLabelsSchema instance

        Returns:
            an cls instance
        '''
        return cls(attrs=video_labels_schema.frames,
                   objects=video_labels_schema.objects)


class FrameLabelsSchemaError(etal.LabelsSchemaError):
    '''Error raised when an `FrameLabelsSchema` is violated.'''
    pass<|MERGE_RESOLUTION|>--- conflicted
+++ resolved
@@ -125,7 +125,6 @@
 
         return False
 
-<<<<<<< HEAD
     def iter_attrs(self, attr_type="*", attr_name="*", attr_value="*"):
         '''Iterate over a subset of attributes in the frame.
 
@@ -187,7 +186,7 @@
         )
         for obj, attr in iterator:
             yield obj, attr
-=======
+
     def iter_attributes(self):
         '''Returns an iterator over the attributes of the frame.
 
@@ -211,7 +210,6 @@
             an iterator over `DetectedEvent`s
         '''
         return iter(self.events)
->>>>>>> eca673c8
 
     def add_attribute(self, attr):
         '''Adds the frame-level attribute to the frame.
