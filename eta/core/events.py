'''
Core tools and data structures for working with events in images and videos.

Copyright 2017-2020, Voxel51, Inc.
voxel51.com

Brian Moore, brian@voxel51.com
Jason Corso, jason@voxel51.com
Tyler Ganter, tyler@voxel51.com
'''
# pragma pylint: disable=redefined-builtin
# pragma pylint: disable=unused-wildcard-import
# pragma pylint: disable=wildcard-import
from __future__ import absolute_import
from __future__ import division
from __future__ import print_function
from __future__ import unicode_literals
from builtins import *
from future.utils import iteritems
# pragma pylint: enable=redefined-builtin
# pragma pylint: enable=unused-wildcard-import
# pragma pylint: enable=wildcard-import

from copy import deepcopy

import eta.core.data as etad
import eta.core.frameutils as etaf
import eta.core.geometry as etag
import eta.core.labels as etal
import eta.core.objects as etao
import eta.core.serial as etas
import eta.core.utils as etau


class DetectedEvent(etal.Labels, etag.HasBoundingBox):
    '''A detected event in an image or frame of a video.

    Attributes:
        type: the fully-qualified class name of the event
        label: (optional) event label
        bounding_box: (optional) a BoundingBox around the event
        mask: (optional) a mask for the event within its bounding box
        confidence: (optional) the label confidence, in [0, 1]
        top_k_probs: (optional) dictionary mapping labels to probabilities
        index: (optional) an index assigned to the event
        frame_number: (optional) the frame number in which the event was
            detected
        attrs: (optional) an AttributeContainer describing attributes of the
            frame
        objects: (optional) a DetectedObjectContainer describing detected
            objects in the frame
    '''

    def __init__(
            self, label=None, bounding_box=None, mask=None, confidence=None,
            top_k_probs=None, index=None, frame_number=None, attrs=None,
            objects=None):
        '''Creates a DetectedEvent instance.

        Args:
            label: (optional) event label
            bounding_box: (optional) a BoundingBox around the event
            mask: (optional) a numpy array describing the mask for the event
                within its bounding box
            confidence: (optional) the label confidence, in [0, 1]
            top_k_probs: (optional) dictionary mapping labels to probabilities
            index: (optional) an index assigned to the event
            frame_number: (optional) the frame number in which this event was
                detected
            attrs: (optional) an AttributeContainer of attributes for the frame
            objects: (optional) a DetectedObjectContainer of detected objects
                for the frame
        '''
        self.type = etau.get_class_name(self)
        self.label = label
        self.bounding_box = bounding_box
        self.mask = mask
        self.confidence = confidence
        self.top_k_probs = top_k_probs
        self.index = index
        self.frame_number = frame_number
        self.attrs = attrs or etad.AttributeContainer()
        self.objects = objects or etao.DetectedObjectContainer()

    @property
    def is_empty(self):
        '''Whether this event has no labels of any kind.'''
        return not (
            self.has_label or self.has_bounding_box or self.has_mask
            or self.has_attributes or self.has_objects)

    @property
    def has_label(self):
        '''Whether this event has a label.'''
        return self.label is not None

    @property
    def has_bounding_box(self):
        '''Whether this event has a bounding box.'''
        return self.bounding_box is not None

    @property
    def has_mask(self):
        '''Whether this event has a segmentation mask.'''
        return self.mask is not None

    @property
    def has_confidence(self):
        '''Whether this event has a confidence.'''
        return self.confidence is not None

    @property
    def has_top_k_probs(self):
        '''Whether this event has top-k probabilities.'''
        return self.top_k_probs is not None

    @property
    def has_index(self):
        '''Whether this event has an index.'''
        return self.index is not None

    @property
    def has_frame_number(self):
        '''Whether this event has a frame number.'''
        return self.frame_number is not None

    @property
    def has_attributes(self):
        '''Whether this event has attributes.'''
        return bool(self.attrs)

    @property
    def has_objects(self):
        '''Whether this event has at least one object.'''
        return bool(self.objects)

    @classmethod
    def get_schema_cls(cls):
        '''Gets the schema class for `DetectedEvent`s.

        Returns:
            the LabelsSchema class
        '''
        return EventSchema

    def get_bounding_box(self):
        '''Returns the BoundingBox for the event.

        Returns:
             a BoundingBox
        '''
        return self.bounding_box

    def add_attribute(self, attr):
        '''Adds the attribute to the event.

        Args:
            attr: an Attribute
        '''
        self.attrs.add(attr)

    def add_attributes(self, attrs):
        '''Adds the attributes to the event.

        Args:
            attrs: an AttributeContainer
        '''
        self.attrs.add_container(attrs)

    def add_object(self, obj):
        '''Adds the object to the event.

        Args:
            obj: a DetectedObject
        '''
        self.objects.add(obj)

    def add_objects(self, objs):
        '''Adds the objects to the event.

        Args:
            objs: a DetectedObjectContainer
        '''
        self.objects.add_container(objs)

    def clear_attributes(self):
        '''Removes all frame-level attributes from the event.'''
        self.attrs = etad.AttributeContainer()

    def clear_objects(self):
        '''Removes all objects from the event.'''
        self.objects = etao.DetectedObjectContainer()

    def clear_object_attributes(self):
        '''Removes all object-level attributes from the event.'''
        for obj in self.objects:
            obj.clear_attributes()

    def filter_by_schema(self, schema, allow_none_label=False):
        '''Filters the event by the given schema.

        The `label` of the DetectedEvent must match the provided schema. Or,
        it can be `None` when `allow_none_label == True`.

        Args:
            schema: an EventSchema
            allow_none_label: whether to allow the event label to be `None`.
                By default, this is False

        Raises:
            LabelsSchemaError: if the event label does not match the schema
        '''
        if self.label is None:
            if not allow_none_label:
                raise EventSchemaError(
                    "None event label is not allowed by the schema")
        elif self.label != schema.get_label():
            raise EventSchemaError(
                "Label '%s' does not match event schema" % self.label)

        self.attrs.filter_by_schema(schema.frames)
        self.objects.filter_by_schema(schema.objects)

    def remove_objects_without_attrs(self, labels=None):
        '''Removes objects from the event that do not have attributes.

        Args:
            labels: an optional list of object `label` strings to which to
                restrict attention when filtering. By default, all objects are
                processed
        '''
        self.objects.remove_objects_without_attrs(labels=labels)

    def attributes(self):
        '''Returns the list of class attributes that will be serialized.

        Returns:
            a list of attribute names
        '''
        _attrs = ["type"]
        _noneable_attrs = [
            "label", "bounding_box", "mask", "confidence", "top_k_probs",
            "index", "frame_number"]
        _attrs.extend(
            [a for a in _noneable_attrs if getattr(self, a) is not None])
        if self.attrs:
            _attrs.append("attrs")
        if self.objects:
            _attrs.append("objects")

        return _attrs

    @classmethod
    def from_dict(cls, d):
        '''Constructs a DetectedEvent from a JSON dictionary.

        Args:
            d: a JSON dictionary

        Returns:
            a DetectedEvent
        '''
        bounding_box = d.get("bounding_box", None)
        if bounding_box is not None:
            bounding_box = etag.BoundingBox.from_dict(bounding_box)

        mask = d.get("mask", None)
        if mask is not None:
            mask = etas.deserialize_numpy_array(mask)

        attrs = d.get("attrs", None)
        if attrs is not None:
            attrs = etad.AttributeContainer.from_dict(attrs)

        objects = d.get("objects", None)
        if objects is not None:
            objects = etao.DetectedObjectContainer.from_dict(objects)

        return cls(
            label=d.get("label", None),
            bounding_box=bounding_box,
            mask=mask,
            confidence=d.get("confidence", None),
            top_k_probs=d.get("top_k_probs", None),
            index=d.get("index", None),
            frame_number=d.get("frame_number", None),
            attrs=attrs,
            objects=objects,
        )


class DetectedEventContainer(etal.LabelsContainer):
    '''An `eta.core.serial.Container` of `DetectedEvent`s.'''

    _ELE_CLS = DetectedEvent
    _ELE_CLS_FIELD = "_EVENT_CLS"
    _ELE_ATTR = "events"

    def get_labels(self):
        '''Returns a set containing the labels of the `DetectedEvent`s.

        Returns:
            a set of labels
        '''
        return set(obj.label for obj in self)

    def sort_by_confidence(self, reverse=False):
        '''Sorts the `DetectedEvent`s by confidence.

        `DetectedEvent`s whose confidence is None are always put last.

        Args:
            reverse: whether to sort in descending order. The default is False
        '''
        self.sort_by("confidence", reverse=reverse)

    def sort_by_index(self, reverse=False):
        '''Sorts the `DetectedEvent`s by index.

        `DetectedEvent`s whose index is None are always put last.

        Args:
            reverse: whether to sort in descending order. The default is False
        '''
        self.sort_by("index", reverse=reverse)

    def sort_by_frame_number(self, reverse=False):
        '''Sorts the `DetectedEvent`s by frame number

        `DetectedEvent`s whose frame number is None are always put last.

        Args:
            reverse: whether to sort in descending order. The default is False
        '''
        self.sort_by("frame_number", reverse=reverse)

    def filter_by_schema(self, schema):
        '''Filters the events in the container by the given schema.

        Args:
            schema: an EventContainerSchema
        '''
        # Remove events with invalid labels
        filter_func = lambda event: schema.has_event_label(event.label)
        self.filter_elements([filter_func])

        # Filter events by their schemas
        for event in self:
            event_schema = schema.get_event_schema(event.label)
            event.filter_by_schema(event_schema)

    def remove_objects_without_attrs(self, labels=None):
        '''Removes objects from this container that do not have attributes.

        Args:
            labels: an optional list of object `label` strings to which to
                restrict attention when filtering. By default, all objects are
                processed
        '''
        for event in self:
            event.remove_objects_without_attrs(labels=labels)


class Event(etal.Labels, etal.HasLabelsSupport, etal.HasFramewiseView):
    '''A spatiotemporal event in a video.

    `Event`s are spatiotemporal concepts that describe a collection of
    information about an event in a video. `Event`s can have labels with
    confidences, event-level attributes that apply to the event over all
    frames, spatiotemporal objects, frame-level attributes such as bounding
    boxes, object detections, and attributes that apply to individual frames,
    and child objects and events.

    Attributes:
        type: the fully-qualified class name of the event
        label: (optional) the event label
        confidence: (optional) the label confidence in [0, 1]
        support: a FrameRanges instance describing the support of the event
        index: (optional) an index assigned to the event
        uuid: (optional) a UUID assigned to the event
        attrs: an AttributeContainer of event-level attributes
        objects: an ObjectContainer of objects
        frames: dictionary mapping frame numbers to `DetectedEvent`s
        child_objects: a set of UUIDs of child `Object`s
        child_events: a set of UUIDs of child `Event`s
    '''

    def __init__(
            self, label=None, confidence=None, support=None, index=None,
            uuid=None, attrs=None, objects=None, frames=None,
            child_objects=None, child_events=None):
        '''Creates an Event instance.

        Args:
            label: (optional) the event label
            confidence: (optional) the label confidence in [0, 1]
            support: (optional) a FrameRanges instance describing the frozen
                support of the event
            index: (optional) a index assigned to the event
            uuid: (optional) a UUID assigned to the event
            attrs: (optional) an AttributeContainer of event-level attributes
            objects: (optional) an ObjectContainer of objects
            frames: (optional) dictionary mapping frame numbers to
                `DetectedEvent`s
            child_objects: (optional) a set of UUIDs of child `Object`s
            child_events: (optional) a set of UUIDs of child `Event`s
        '''
        self.type = etau.get_class_name(self)
        self.label = label
        self.confidence = confidence
        self.index = index
        self.uuid = uuid
        self.attrs = attrs or etad.AttributeContainer()
        self.objects = objects or etao.ObjectContainer()
        self.frames = frames or {}
        self.child_objects = set(child_objects or [])
        self.child_events = set(child_events or [])
        etal.HasLabelsSupport.__init__(self, support=support)

    @property
    def is_empty(self):
        '''Whether this instance has no labels of any kind.'''
        return False

    @property
    def has_attributes(self):
        '''Whether the event has event- or frame-level attributes.'''
        return self.has_event_attributes or self.has_frame_attributes

    @property
    def has_event_attributes(self):
        '''Whether the event has event-level attributes.'''
        return bool(self.attrs)

    @property
    def has_frame_attributes(self):
        '''Whether the event has frame-level attributes.'''
        for event in self.iter_detections():
            if event.has_attributes:
                return True

        return False

    @property
    def has_detected_objects(self):
        '''Whether the event has at least one DetectedObject.'''
        for event in self.iter_detections():
            if event.has_objects:
                return True

        return False

    @property
    def has_objects(self):
        '''Whether the event has at least one Object.'''
        return bool(self.objects)

    @property
    def has_child_objects(self):
        '''Whether the event has at least one child Object.'''
        return bool(self.child_objects)

    @property
    def has_child_events(self):
        '''Whether the event has at least one child Event.'''
        return bool(self.child_events)

    def iter_objects(self):
        '''Returns an iterator over the `Object`s in the event.

        Returns:
            an iterator over Objects
        '''
        return iter(self.objects)

    def iter_detections(self):
        '''Returns an iterator over the `DetectedEvent`s for each frame of the
        event.

        The frames are traversed in sorted order.

        Returns:
            an iterator over `DetectedEvent`s
        '''
        for frame_number in sorted(self.frames):
            yield self.frames[frame_number]

    def add_event_attribute(self, attr):
        '''Adds the event-level attribute to the event.

        Args:
            attr: an Attribute
        '''
        self.attrs.add(attr)

    def add_event_attributes(self, attrs):
        '''Adds the AttributeContainer of event-level attributes to the event.

        Args:
            attrs: an AttributeContainer
        '''
        self.attrs.add_container(attrs)

    def add_frame_attribute(self, attr, frame_number):
        '''Adds the frame-level attribute to the event.

        Args:
            attr: an Attribute
            frame_number: the frame number
        '''
        self._ensure_frame(frame_number)
        self.frames[frame_number].add_attribute(attr)

    def add_frame_attributes(self, attrs, frame_number):
        '''Adds the given frame-level attributes to the event.

        Args:
            attrs: an AttributeContainer
            frame_number: the frame number
        '''
        self._ensure_frame(frame_number)
        self.frames[frame_number].add_attributes(attrs)

    def add_object(self, obj, frame_number=None):
        '''Adds the object to the event.

        Args:
            obj: an Object or DetectedObject
            frame_number: (DetectedObject only) the frame number. If omitted,
                the DetectedObject must have its `frame_number` set
        '''
        if isinstance(obj, etao.DetectedObject):
            self._add_detected_object(obj, frame_number)
        else:
            self.objects.add(obj)

    def add_objects(self, objects, frame_number=None):
        '''Adds the objects to the event.

        Args:
            objects: an ObjectContainer or DetectedObjectContainer
            frame_number: (DetectedObjectContainer only) the frame number. If
                omitted, the `DetectedObject`s must have their `frame_number`s
                set
        '''
        if isinstance(objects, etao.DetectedObjectContainer):
            self._add_detected_objects(objects, frame_number)
        else:
            self.objects.add_container(objects)

    def add_detection(self, event, frame_number=None, clean=True):
        '''Adds the detection to the event.

        Args:
            event: a DetectedEvent
            frame_number: a frame number. If omitted, the DetectedEvent must
                have its `frame_number` set
            clean: whether to set the `label` and `index` fields of the
                DetectedEvent to `None`. By default, this is True
        '''
        self._add_detected_event(event, frame_number, clean)

    def add_detections(self, events, clean=True):
        '''Adds the detections to the event.

        The `DetectedEvent`s must have their `frame_number`s set.

        Args:
            events: a DetectedEventContainer
            clean: whether to set the `label` and `index` fields of the
                `DetectedEvent`s to `None`. By default, this is True
        '''
        self._add_detected_events(events, clean)

    def add_child_object(self, obj):
        '''Adds the Object as a child of this event.

        Args:
            obj: an Object, which must have its `uuid` set
        '''
        if obj.uuid is None:
            raise ValueError("Object must have its `uuid` set")

        self.child_objects.add(obj.uuid)

    def add_child_event(self, event):
        '''Adds the Event as a child of this event.

        Args:
            event: an Event, which must have its `uuid` set
        '''
        if event.uuid is None:
            raise ValueError("Event must have its `uuid` set")

        self.child_events.add(event.uuid)

    def clear_attributes(self):
        '''Removes all attributes of any kind from the event.'''
        self.clear_event_attributes()
        self.clear_frame_attributes()

    def clear_event_attributes(self):
        '''Removes all event-level attributes from the event.'''
        self.attrs = etad.AttributeContainer()

    def clear_objects(self):
        '''Removes all `Object`s from the event.'''
        self.objects = etao.ObjectContainer()

    def clear_frame_attributes(self):
        '''Removes all frame attributes from the event.'''
        for event in self.iter_detections():
            event.clear_attributes()

    def clear_detected_objects(self):
        '''Removes all `DetectedObject`s from the event.'''
        for event in self.iter_detections():
            event.clear_objects()

    def clear_detections(self):
        '''Removes all `DetectedEvent`s from the event.'''
        self.frames = {}

    def clear_child_objects(self):
        '''Removes all child objects from the event.'''
        self.child_objects = set()

    def clear_child_events(self):
        '''Removes all child events from the event.'''
        self.child_events = set()

    def render_framewise_labels(self):
        '''Renders a framewise copy of the event.

        Returns:
            an Event whose labels are all contained in `DetectedEvent`s
        '''
        renderer = EventFrameRenderer(self)
        frames = renderer.render_all_frames()
        return Event(frames=frames)

    def filter_by_schema(self, schema, objects=None, events=None):
        '''Filters the event by the given schema.

        Args:
            schema: an EventSchema
            objects: an optional dictionary mapping uuids to Objects. If
                provided, the child objects of the event will be filtered by
                their respective schemas
            events: an optional dictionary mapping uuids to Events. If
                provided, the child events of the event will be filtered by
                their respective schemas

        Raises:
            LabelsSchemaError: if the event label does not match the schema
        '''
        schema.validate_label(self.label)
        self.attrs.filter_by_schema(schema.attrs)
        self.objects.filter_by_schema(schema.objects)
        for event in self.iter_detections():
            event.filter_by_schema(schema)

        # @todo children...
        '''
        # Filter child objects
        if objects:
            for uuid in self.child_objects:
                if uuid in objects:
                    child_obj = objects[uuid]
                    if not schema.has_object_label(child_obj.label):
                        self.child_objects.remove(uuid)
                    else:
                        child_obj.filter_by_schema(
                            schema.get_object_schema(child_obj.label))

        # Filter child events
        if events:
            for uuid in self.child_events:
                if uuid in events:
                    child_event = events[uuid]
                    if not schema.has_event_label(child_event.label):
                        self.child_events.remove(uuid)
                    else:
                        child_event.filter_by_schema(
                            schema.get_child_event_schema(child_event.label))
        '''

    def remove_objects_without_attrs(self, labels=None):
        '''Removes objects that do not have attributes from this event.

        Args:
            labels: an optional list of object `label` strings to which to
                restrict attention when filtering. By default, all objects are
                processed
        '''
        self.objects.remove_objects_without_attrs(labels=labels)
        for event in self.iter_detections():
            event.remove_objects_without_attrs(labels=labels)

    def attributes(self):
        '''Returns the list of attributes to serialize.

        Returns:
            a list of attrinutes
        '''
        _attrs = ["type"]
        if self.label is not None:
            _attrs.append("label")
        if self.confidence is not None:
            _attrs.append("confidence")
        if self.is_support_frozen:
            _attrs.append("support")
        if self.index is not None:
            _attrs.append("index")
        if self.uuid is not None:
            _attrs.append("uuid")
        if self.attrs:
            _attrs.append("attrs")
        if self.objects:
            _attrs.append("objects")
        if self.frames:
            _attrs.append("frames")
        if self.child_objects:
            _attrs.append("child_objects")
        if self.child_events:
            _attrs.append("child_events")
        return _attrs

    @staticmethod
    def build_simple(
            first, last, label, confidence=None, index=None, uuid=None):
        '''Builds a simple contiguous Event.

        Args:
            first: the first frame of the event
            last: the last frame of the event
            label: the event label
            confidence: (optional) confidence in [0, 1]
            index: (optional) an index for the event
            uuid: (optional) a UUID for the event

        Returns:
             an Event
        '''
        support = etaf.FrameRanges.build_simple(first, last)
        return Event(
            label=label, confidence=confidence, support=support, index=index,
            uuid=uuid)

    @classmethod
    def _from_dict(cls, d):
        '''Internal implementation of `from_dict()`.

        Subclasses should implement this method, NOT `from_dict()`.

        Args:
            d: a JSON dictionary

        Returns:
            an Event
        '''
        support = d.get("support", None)
        if support is not None:
            support = etaf.FrameRanges.from_dict(support)

        attrs = d.get("attrs", None)
        if attrs is not None:
            attrs = etad.AttributeContainer.from_dict(attrs)

        objects = d.get("objects", None)
        if objects is not None:
            objects = etao.ObjectContainer.from_dict(objects)

        frames = d.get("frames", None)
        if frames is not None:
            frames = {
                int(fn): DetectedEvent.from_dict(do)
                for fn, do in iteritems(frames)
            }

        return cls(
            label=d.get("label", None),
            confidence=d.get("confidence", None),
            support=support,
            index=d.get("index", None),
            uuid=d.get("uuid", None),
            attrs=attrs,
            objects=objects,
            frames=frames,
            child_objects=d.get("child_objects", None),
            child_events=d.get("child_events", None),
        )

    @classmethod
    def from_dict(cls, d):
        '''Constructs an Event from a JSON dictionary.

        Args:
            d: a JSON dictionary

        Returns:
            an Event
        '''
        if "type" in d:
            event_cls = etau.get_class(d["type"])
        else:
            event_cls = cls

        return event_cls._from_dict(d)

    def _ensure_frame(self, frame_number):
        if not frame_number in self.frames:
            self.frames[frame_number] = DetectedEvent(
                frame_number=frame_number)

    def _add_detected_object(self, obj, frame_number):
        if frame_number is None:
            if not obj.has_frame_number:
                raise ValueError(
                    "Either `frame_number` must be provided or the "
                    "DetectedObject must have its `frame_number` set")

            frame_number = obj.frame_number

        obj.frame_number = frame_number
        self._ensure_frame(frame_number)
        self.frames[frame_number].add_object(obj)

    def _add_detected_objects(self, objects, frame_number):
        for obj in objects:
            self._add_detected_object(obj, frame_number)

    def _add_detected_event(self, event, frame_number, clean):
        if frame_number is None:
            if not event.has_frame_number:
                raise ValueError(
                    "Either `frame_number` must be provided or the "
                    "DetectedEvent must have its `frame_number` set")

            frame_number = event.frame_number

        if clean:
            event.label = None
            event.index = None

        event.frame_number = frame_number
        self.frames[frame_number] = event

    def _add_detected_events(self, events, clean):
        for event in events:
            self._add_detected_event(event, None, clean)

    def _compute_support(self):
        frame_ranges = etaf.FrameRanges.from_iterable(self.frames.keys())
        frame_ranges.merge(*[obj.support for obj in self.objects])
        return frame_ranges


class EventContainer(etal.LabelsContainer):
    '''An `eta.core.serial.Container` of `Event`s.'''

    _ELE_CLS = Event
    _ELE_CLS_FIELD = "_EVENT_CLS"
    _ELE_ATTR = "events"

    def get_labels(self):
        '''Returns a set containing the labels of the `Event`s.

        Returns:
            a set of labels
        '''
        return set(event.label for event in self)

    def sort_by_confidence(self, reverse=False):
        '''Sorts the `Event`s by confidence.

        `Event`s whose confidence is None are always put last.

        Args:
            reverse: whether to sort in descending order. The default is False
        '''
        self.sort_by("confidence", reverse=reverse)

    def sort_by_index(self, reverse=False):
        '''Sorts the `Event`s by index.

        `Event`s whose index is None are always put last.

        Args:
            reverse: whether to sort in descending order. The default is False
        '''
        self.sort_by("index", reverse=reverse)

    def filter_by_schema(self, schema, objects=None, events=None):
        '''Filter the events in the container by the given schema.

        Args:
            schema: an EventContainerSchema
            objects: an optional dictionary mapping uuids to Objects. If
                provided, child objects will be filtered by their respective
                schemas
            events: an optional dictionary mapping uuids to Events. If
                provided, child events will be filtered by their respective
                schemas

        Raises:
            LabelsSchemaError: if the label does not match the schema
        '''
        # Filter by event label
        filter_func = lambda event: schema.has_event_label(event.label)
        self.filter_elements([filter_func])

        # Filter events
        for event in self:
            event_schema = schema.get_event_schema(event.label)
            event.filter_by_schema(
                event_schema, objects=objects, events=events)

    def remove_objects_without_attrs(self, labels=None):
        '''Removes objects that do not have attributes from all events in this
        container.

        Args:
            labels: an optional list of object `label` strings to which to
                restrict attention when filtering. By default, all objects are
                processed
        '''
        for event in self:
            event.remove_objects_without_attrs(labels=labels)


class EventSchema(etal.LabelsSchema):
    '''Schema for `DetectedEvent`s and `Event`s.

    Attributes:
        label: the event label
        attrs: an AttributeContainerSchema describing the event-level
            attributes of the event
        frames: an AttributeContainerSchema describing the frame-level
            attributes of the event
        objects: an ObjectContainerSchema describing the objects of the event
    '''

    def __init__(self, label, attrs=None, frames=None, objects=None):
        '''Creates an EventSchema instance.

        Args:
            label: the event label
            attrs: (optional) an AttributeContainerSchema describing the
                event-level attributes of the event
            frames: (optional) an AttributeContainerSchema describing the
                frame-level attributes of the event
            objects: (optional) an ObjectContainerSchema describing the objects
                of the event
        '''
        self.label = label
        self.attrs = attrs or etad.AttributeContainerSchema()
        self.frames = frames or etad.AttributeContainerSchema()
        self.objects = objects or etao.ObjectContainerSchema()

    @property
    def is_empty(self):
        '''Whether this schema has no labels of any kind.'''
        return False

    def has_label(self, label):
        '''Whether the schema has the given event label.

        Args:
            label: an event label

        Returns:
            True/False
        '''
        return label == self.label

    def get_label(self):
        '''Gets the event label for the schema.

        Returns:
            the event label
        '''
        return self.label

    def has_event_attribute(self, attr_name):
        '''Whether the schema has an event-level attribute with the given name.

        Args:
            attr_name: the name

        Returns:
            True/False
        '''
        return self.attrs.has_attribute(attr_name)

    def get_event_attribute_schema(self, attr_name):
        '''Gets the AttributeSchema for the event-level attribute with the
        given name.

        Args:
            attr_name: the name

        Returns:
            the AttributeSchema
        '''
        return self.attrs.get_attribute_schema(attr_name)

    def get_event_attribute_class(self, attr_name):
        '''Gets the Attribute class for the event-level attribute with the
        given name.

        Args:
            attr_name: the name

        Returns:
            the Attribute class
        '''
        return self.attrs.get_attribute_class(attr_name)

    def has_frame_attribute(self, attr_name):
        '''Whether the schema has a frame-level attribute with the given name.

        Args:
            attr_name: the name

        Returns:
            True/False
        '''
        return self.frames.has_attribute(attr_name)

    def get_frame_attribute_schema(self, attr_name):
        '''Gets the AttributeSchema for the frame-level attribute with the
        given name.

        Args:
            attr_name: the name

        Returns:
            the AttributeSchema
        '''
        return self.frames.get_attribute_schema(attr_name)

    def get_frame_attribute_class(self, attr_name):
        '''Gets the Attribute class for the frame-level attribute with the
        given name.

        Args:
            attr_name: the name

        Returns:
            the Attribute
        '''
        return self.frames.get_attribute_class(attr_name)

    def has_object_label(self, label):
        '''Whether the schema has an object with the given label.

        Args:
            label: the object label

        Returns:
            True/False
        '''
        return self.objects.has_object_label(label)

    def has_object_attribute(self, label, attr_name):
        '''Whether the schema has an object with the given label with an
        object-level attribute of the given name.

        Args:
            label: the object label
            attr_name: the name of the object-level attribute

        Returns:
            True/False
        '''
        return self.objects.has_object_attribute(label, attr_name)

    def has_object_frame_attribute(self, label, attr_name):
        '''Whether the schema has an object with the given label with a
        frame-level attribute of the given name.

        Args:
            label: the object label
            attr_name: the name of the frame-level attribute

        Returns:
            True/False
        '''
        return self.objects.has_frame_attribute(label, attr_name)

    def get_object_schema(self, label):
        '''Gets the ObjectSchema for the object with the given label.

        Args:
            label: the object label

        Returns:
            the ObjectSchema
        '''
        return self.objects.get_object_schema(label)

    def get_object_attribute_schema(self, label, attr_name):
        '''Gets the AttributeSchema for the object-level attribute of the
        given name for the object with the given label.

        Args:
            label: the object label
            attr_name: the name of the object-level attribute

        Returns:
            the AttributeSchema
        '''
        return self.objects.get_object_attribute_schema(label, attr_name)

    def get_object_frame_attribute_schema(self, label, attr_name):
        '''Gets the AttributeSchema for the frame-level attribute of the
        given name for the object with the given label.

        Args:
            label: the object label
            attr_name: the name of the frame-level attribute

        Returns:
            the AttributeSchema
        '''
        return self.objects.get_frame_attribute_schema(label, attr_name)

    def get_object_attribute_class(self, label, attr_name):
        '''Gets the Attribute class for the object-level attribute of the
        given name for the object with the given label.

        Args:
            label: the object label
            attr_name: the name of the object-level attribute

        Returns:
            the Attribute
        '''
        return self.objects.get_object_attribute_class(label, attr_name)

    def get_object_frame_attribute_class(self, label, attr_name):
        '''Gets the Attribute class for the frame-level attribute of the
        given name for the object with the given label.

        Args:
            label: the object label
            attr_name: the name of the frame-level attribute

        Returns:
            the Attribute
        '''
        return self.objects.get_frame_attribute_class(label, attr_name)

    def add_event_attribute(self, attr):
        '''Adds the given event-level attribute to the schema.

        Args:
            attr: an Attribute
        '''
        self.attrs.add_attribute(attr)

    def add_event_attributes(self, attrs):
        '''Adds the given event-level attributes to the schema.

        Args:
            attrs: an AttributeContainer
        '''
        self.attrs.add_attributes(attrs)

    def add_frame_attribute(self, attr):
        '''Adds the given frame-level attribute to the schema.

        Args:
            attr: an Attribute
        '''
        self.frames.add_attribute(attr)

    def add_frame_attributes(self, attrs):
        '''Adds the given frame-level attributes to the schema.

        Args:
            attrs: an AttributeContainer
        '''
        self.frames.add_attributes(attrs)

    def add_object_label(self, label):
        '''Adds the given object label to the schema.

        ArgsL:
            label: an object label
        '''
        self.objects.add_object_label(label)

    def add_object_attribute(self, label, attr):
        '''Adds the object-level Attribute for the object with the given
        label to the schema.

        Args:
            label: an object label
            attr: an object-level Attribute
        '''
        self.objects.add_object_attribute(label, attr)

    def add_object_frame_attribute(self, label, attr):
        '''Adds the frame-level Attribute for the object with the given label
        to the schema.

        Args:
            label: an object label
            attr: a frame-level Attribute
        '''
        self.objects.add_frame_attribute(label, attr)

    def add_object_attributes(self, label, attrs):
        '''Adds the AttributeContainer of object-level attributes for the
        object with the given label to the schema.

        Args:
            label: an object label
            attrs: an AttributeContainer
        '''
        self.objects.add_object_attributes(label, attrs)

    def add_object_frame_attributes(self, label, attrs):
        '''Adds the AttributeContainer of frame-level attributes for the object
        with the given label to the schema.

        Args:
            label: an object label
            attrs: an AttributeContainer
        '''
        self.objects.add_frame_attributes(label, attrs)

    def add_object(self, obj):
        '''Adds the Object or DetectedObject to the schema.

        Args:
            obj: an Object or DetectedObject
        '''
        self.objects.add_object(obj)

    def add_objects(self, objects):
        '''Adds the ObjectContainer or DetectedObjectContainer to the schema.

        Args:
            objects: an ObjectContainer or DetectedObjectContainer
        '''
        self.objects.add_objects(objects)

    def add_event(self, event):
        '''Adds the Event or DetectedEvent to the schema.

        Args:
            event: an Event or DetectedEvent
        '''
        if isinstance(event, DetectedEvent):
            self._add_detected_event(event)
        else:
            self._add_event(event)

    def add_events(self, events):
        '''Adds the EventContainer or DetectedEventContainer to the schema.

        Args:
            events: an EventContainer or DetectedEventContainer
        '''
        for event in events:
            self.add_event(event)

    def is_valid_event_attribute(self, attr):
        '''Whether the event-level attribute is compliant with the schema.

        Args:
            attr: an Attribute

        Returns:
            True/False
        '''
        return self.attrs.is_valid_attribute(attr)

    def is_valid_event_attributes(self, attrs):
        '''Whether the AttributeContainer of event-level attributes is
        compliant with the schema.

        Args:
            attrs: an AttributeContainer

        Returns:
            True/False
        '''
        return self.attrs.is_valid_attributes(attrs)

    def is_valid_frame_attribute(self, attr):
        '''Whether the frame-level attribute is compliant with the schema.

        Args:
            attr: an Attribute

        Returns:
            True/False
        '''
        return self.frames.is_valid_attribute(attr)

    def is_valid_frame_attributes(self, attrs):
        '''Whether the AttributeContainer of frame-level attributes is
        compliant with the schema.

        Args:
            attrs: an AttributeContainer

        Returns:
            True/False
        '''
        return self.frames.is_valid_attributes(attrs)

    def is_valid_object_label(self, label):
        '''Whether the object label is compliant with the schema.

        Args:
            label: an object label

        Returns:
            True/False
        '''
        return self.objects.is_valid_object_label(label)

    def is_valid_object_attribute(self, label, attr):
        '''Whether the object-level attribute for the object with the given
        label is compliant with the schema.

        Args:
            label: an object label
            attr: an object-level Attribute

        Returns:
            True/False
        '''
        return self.objects.is_valid_object_attribute(label, attr)

    def is_valid_object_attributes(self, label, attrs):
        '''Whether the AttributeContainer of object-level attributes for the
        object with the given label is compliant with the schema.

        Args:
            label: an object label
            attrs: an AttributeContainer of object-level attributes

        Returns:
            True/False
        '''
        return self.objects.is_valid_object_attributes(label, attrs)

    def is_valid_object_frame_attribute(self, label, attr):
        '''Whether the frame-level attribute for the object with the given
        label is compliant with the schema.

        Args:
            label: an object label
            attr: a frame-level Attribute

        Returns:
            True/False
        '''
        return self.objects.is_valid_frame_attribute(label, attr)

    def is_valid_object_frame_attributes(self, label, attrs):
        '''Whether the AttributeContainer of frame-level attributes for the
        object with the given label is compliant with the schema.

        Args:
            label: an object label
            attrs: an AttributeContainer of frame-level attributes

        Returns:
            True/False
        '''
        return self.objects.is_valid_frame_attributess(label, attrs)

    def is_valid_object(self, obj):
        '''Whether the Object or DetectedObject is compliant with the schema.

        Args:
            obj: an Object or DetectedObject

        Returns:
            True/False
        '''
        return self.objects.is_valid_object(obj)

    def validate_label(self, label):
        '''Validates that the event label is compliant with the schema.

        Args:
            label: the label

        Raises:
            LabelsSchemaError: if the label violates the schema
        '''
        if label != self.label:
            raise EventSchemaError(
                "Label '%s' does not match event schema" % label)

    def validate_event_attribute_name(self, attr_name):
        '''Validates that the schema contains an event-level attribute with the
        given name.

        Args:
            attr_name: the attribute name

        Raises:
            LabelsSchemaError: if the schema does not contain the attribute
        '''
        self.attrs.validate_attribute_name(attr_name)

    def validate_event_attribute(self, attr):
        '''Validates that the event-level attribute is compliant with the
        schema.

        Args:
            attr: an Attribute

        Raises:
            LabelsSchemaError: if the attribute violates the schema
        '''
        self.attrs.validate_attribute(attr)

    def validate_event_attributes(self, attrs):
        '''Validates that the AttributeContainer of event-level attributes is
        compliant with the schema.

        Args:
            attrs: an AttributeContainer

        Raises:
            LabelsSchemaError: if the attributes violate the schema
        '''
        self.attrs.validate(attrs)

    def validate_frame_attribute_name(self, attr_name):
        '''Validates that the schema contains a frame-level attribute with the
        given name.

        Args:
            attr_name: the attribute name

        Raises:
            LabelsSchemaError: if the schema does not contain the attribute
        '''
        self.frames.validate_attribute_name(attr_name)

    def validate_frame_attribute(self, attr):
        '''Validates that the frame-level attribute is compliant with the
        schema.

        Args:
            attr: an Attribute

        Raises:
            LabelsSchemaError: if the attribute violates the schema
        '''
        self.frames.validate_attribute(attr)

    def validate_frame_attributes(self, attrs):
        '''Validates that the AttributeContainer of frame-level attributes is
        compliant with the schema.

        Args:
            attrs: an AttributeContainer

        Raises:
            LabelsSchemaError: if the attributes violate the schema
        '''
        self.frames.validate(attrs)

    def validate_object_label(self, label):
        '''Validates that the object label is compliant with the schema.

        Args:
            label: an object label

        Raises:
            LabelsSchemaError: if the object label violates the schema
        '''
        self.objects.validate_object_label(label)

    def validate_object_attribute(self, label, attr):
        '''Validates that the object-level attribute for the object with the
        given label is compliant with the schema.

        Args:
            label: an object label
            attr: an object-level Attribute

        Raises:
            LabelsSchemaError: if the attribute violates the schema
        '''
        self.objects.validate_object_attribute(label, attr)

    def validate_object_attributes(self, label, attrs):
        '''Validates that the AttributeContainer of object-level attributes for
        the object with the given label is compliant with the schema.

        Args:
            label: an object label
            attrs: an AttributeContainer of object-level attributes

        Raises:
            LabelsSchemaError: if the attributes violate the schema
        '''
        self.objects.validate_object_attributes(label, attrs)

    def validate_object_frame_attribute(self, label, attr):
        '''Validates that the frame-level attribute for the object with the
        given label is compliant with the schema.

        Args:
            label: an object label
            attr: a frame-level Attribute

        Raises:
            LabelsSchemaError: if the attribute violates the schema
        '''
        self.objects.validate_frame_attribute(label, attr)

    def validate_object_frame_attributes(self, label, attrs):
        '''Validates that the AttributeContainer of frame-level attributes for
        the object with the given label is compliant with the schema.

        Args:
            label: an object label
            attrs: an AttributeContainer of frame-level attributes

        Raises:
            LabelsSchemaError: if the attributes violate the schema
        '''
        self.objects.validate_frame_attributes(label, attrs)

    def validate_object(self, obj):
        '''Validates that the object is compliant with the schema.

        Args:
            obj: an Object or DetectedObject

        Raises:
            LabelsSchemaError: if the object violates the schema
        '''
        self.objects.validate_object(obj)

    def validate(self, event):
        '''Validates that the Event or DetectedEvent is compliant with the
        schema.

        Args:
            event: an Event or DetectedEvent

        Raises:
            LabelsSchemaError: if the event violates the schema
        '''
        if isinstance(event, DetectedEvent):
            self._validate_detected_event(event)
        else:
            self._validate_event(event)

    def validate_subset_of_schema(self, schema):
        '''Validates that this schema is a subset of the given schema.

        Args:
            schema: an EventSchema

        Raises:
            LabelsSchemaError: if this schema is not a subset of the given
                schema
        '''
        self.validate_schema_type(schema)

        if self.label != schema.label:
            raise EventSchemaError(
                "Expected event label '%s'; found '%s'" %
                (schema.label, self.label))

        self.attrs.validate_subset_of_schema(schema.attrs)
        self.frames.validate_subset_of_schema(schema.frames)
        self.objects.validate_subset_of_schema(schema.objects)

    def merge_schema(self, schema):
        '''Merges the given EventSchema into this schema.

        Args:
            schema: an EventSchema
        '''
        self.validate_label(schema.label)
        self.attrs.merge_schema(schema.attrs)
        self.frames.merge_schema(schema.frames)
        self.objects.merge_schema(schema.objects)

    @classmethod
    def build_active_schema(cls, event, objects=None, events=None):
        '''Builds an EventSchema that describes the active schema of the given
        Event.

        Args:
            event: an Event
            objects: an optional dictionary mapping uuids to Objects. If
                provided, the child objects of this event will be incorporated
                into the schema
            events: an optional dictionary mapping uuids to Events. If
                provided, the child events of this event will be incorporated
                into the schema

        Returns:
            an EventSchema
        '''
        schema = cls(event.label)
        schema.add_event(event)

        # @todo children...
        '''
        # Child objects
        if objects:
            for uuid in event.child_objects:
                if uuid in objects:
                    schema.add_object(objects[uuid])

        # Child events
        if events:
            for uuid in event.child_events:
                if uuid in events:
                    schema.add_event(events[uuid])
        '''

        return schema

    def attributes(self):
        '''Returns the list of class attributes that will be serialized.

        Returns:
            a list of attribute names
        '''
        _attrs = ["label"]
        if self.attrs:
            _attrs.append("attrs")
        if self.frames:
            _attrs.append("frames")
        if self.objects:
            _attrs.append("objects")
        return _attrs

    @classmethod
    def from_dict(cls, d):
        '''Constructs an EventSchema from a JSON dictionary.

        Args:
            d: a JSON dictionary

        Returns:
            an EventSchema
        '''
        attrs = d.get("attrs", None)
        if attrs is not None:
            attrs = etad.AttributeContainerSchema.from_dict(attrs)

        frames = d.get("frames", None)
        if frames is not None:
            frames = etad.AttributeContainerSchema.from_dict(frames)

        objects = d.get("objects", None)
        if objects is not None:
            objects = etao.ObjectContainerSchema.from_dict(objects)

        return cls(d["label"], attrs=attrs, frames=frames, objects=objects)

    def _add_detected_event(self, devent, validate_label=True):
        if validate_label:
            self.validate_label(devent.label)

<<<<<<< HEAD
    def iter_events(self, label="*"):
        '''Iterate over a subset of events in the container.

        Args:
            label: the label value to match or "*". "*" will match any value

        Returns:
            a generator that returns events in this container
        '''
        for event in self:
            if label != "*" and event.label != label:
                continue
            yield event

    def iter_event_attrs(self, label="*", attr_type="*", attr_name="*",
                         attr_value="*"):
        '''Iterate over a subset of event attributes in the container.

        Any arg value of "*" will match any value.

        Args:
            label: the label value to match or "*"
            attr_type: the attr to match (such as `NumericAttribute`) or "*"
            attr_name: the attr name (str) to match or "*"
            attr_value: the attr value to match or "*"

        Returns:
            a generator that returns tuples:
                - Event
                - Attribute
            for all attributes in all event in this container
        '''
        for event in self.iter_events(label=label):
            for attr in event.attrs.iter_attrs(
                    attr_type=attr_type,
                    attr_name=attr_name,
                    attr_value=attr_value
            ):
                yield event, attr

    def get_labels(self):
        '''Returns a set containing the labels of the `Event`s.
=======
        self.add_frame_attributes(devent.attrs)
        self.add_objects(devent.objects)
>>>>>>> b2c92f46

    def _add_event(self, event):
        self.validate_label(event.label)
        self.add_event_attributes(event.attrs)
        for devent in event.iter_detections():
            self._add_detected_event(devent, validate_label=False)

    def _validate_detected_event(self, event, validate_label=True):
        if validate_label:
            self.validate_label(event.label)

        self.validate_frame_attributes(event.attrs)
        for obj in event.objects:
            self.validate_object(obj)

    def _validate_event(self, event):
        self.validate_label(event.label)
        self.validate_event_attributes(event.attrs)
        for devent in event.iter_detections():
            self._validate_detected_event(devent, validate_label=False)

        # @todo children...
        '''
        # Validate child objects
        for obj in event.child_objects:
            self.validate_object(obj)

        # Validate child events
        for child_event in event.child_events:
            self.validate(child_event)
        '''


class EventSchemaError(etal.LabelsSchemaError):
    '''Error raised when an EventSchema is violated.'''
    pass


class EventContainerSchema(etal.LabelsContainerSchema):
    '''Schema for `EventContainers`s and `DetectedEventContainer`s.

    Attributes:
        schema: a dictionary mapping event labels to EventSchema instances
    '''

    def __init__(self, schema=None):
        '''Creates an EventContainerSchema instance.

        Args:
            schema: (optional) a dictionary mapping event labels to EventSchema
                instances
        '''
        self.schema = schema or {}

    @property
    def is_empty(self):
        '''Whether this schema has no labels of any kind.'''
        return not bool(self.schema)

    def iter_event_labels(self):
        '''Returns an iterator over the event labels in this schema.

        Returns:
            an iterator over event labels
        '''
        return iter(self.schema)

    def iter_events(self):
        '''Returns an iterator over the (label, EventSchema) pairs in this
        schema.

        Returns:
            an iterator over (label, EventSchema) pairs
        '''
        return iteritems(self.schema)

    def has_event_label(self, label):
        '''Whether the schema has an event with the given label.

        Args:
            label: the event label

        Returns:
            True/False
        '''
        return label in self.schema

    def get_event_schema(self, label):
        '''Gets the EventSchema for the event with the given label.

        Args:
            label: the event label

        Returns:
            an EventSchema
        '''
        self.validate_event_label(label)
        return self.schema[label]

    def has_event_attribute(self, label, attr_name):
        '''Whether the schema has an event with the given label with an
        event-level attribute of the given name.

        Args:
            label: the event label
            attr_name: the name of the event-level attribute

        Returns:
            True/False
        '''
        if not self.has_event_label(label):
            return False

        return self.schema[label].has_event_attribute(attr_name)

    def get_event_attribute_schema(self, label, attr_name):
        '''Gets the AttributeSchema for the event-level attribute of the
        given name for the event with the given label.

        Args:
            label: the event label
            attr_name: the name of the event-level attribute

        Returns:
            the AttributeSchema
        '''
        event_schema = self.get_event_schema(label)
        return event_schema.get_event_attribute_schema(attr_name)

    def get_event_attribute_class(self, label, attr_name):
        '''Gets the Attribute class for the event-level attribute of the
        given name for the event with the given label.

        Args:
            label: the event label
            attr_name: the name of the event-level attribute

        Returns:
            the Attribute subclass
        '''
        self.validate_event_label(label)
        return self.schema[label].get_event_attribute_class(attr_name)

    def has_frame_attribute(self, label, attr_name):
        '''Whether the schema has an event with the given label with a
        frame-level attribute of the given name.

        Args:
            label: the event label
            attr_name: the name of the frame-level attribute

        Returns:
            True/False
        '''
        if not self.has_event_label(label):
            return False

        return self.schema[label].has_frame_attribute(attr_name)

    def get_frame_attribute_schema(self, label, attr_name):
        '''Gets the AttributeSchema for the frame-level attribute of the
        given name for the event with the given label.

        Args:
            label: the event label
            attr_name: the name of the frame-level attribute

        Returns:
            the AttributeSchema
        '''
        event_schema = self.get_event_schema(label)
        return event_schema.get_frame_attribute_schema(attr_name)

    def get_frame_attribute_class(self, label, attr_name):
        '''Gets the Attribute class for the frame-level attribute of the
        given name for the event with the given label.

        Args:
            label: the event label
            attr_name: the name of the frame-level attribute

        Returns:
            the Attribute subclass
        '''
        self.validate_event_label(label)
        return self.schema[label].get_frame_attribute_class(attr_name)

    def has_object_label(self, event_label, obj_label):
        '''Whether the schema has an event of the given label with an object
        of the given label.

        Args:
            event_label: the event label
            obj_label: the object label

        Returns:
            True/False
        '''
        self.validate_event_label(event_label)
        return self.schema[event_label].has_object_label(obj_label)

    def has_object_attribute(self, event_label, obj_label, attr_name):
        '''Whether the schema has an event of the given label with an object
        of the given label with an object-level attribute of the given name.

        Args:
            event_label: the event label
            obj_label: the object label
            attr_name: the name of the object-level attribute

        Returns:
            True/False
        '''
        self.validate_event_label(event_label)
        return self.schema[event_label].has_object_attribute(
            obj_label, attr_name)

    def has_object_frame_attribute(self, event_label, obj_label, attr_name):
        '''Whether the schema has an event of the given label with an object
        of the given label with a frame-level attribute of the given name.

        Args:
            event_label: the event label
            obj_label: the object label
            attr_name: the name of the frame-level attribute

        Returns:
            True/False
        '''
        self.validate_event_label(event_label)
        return self.schema[event_label].has_frame_attribute(
            obj_label, attr_name)

    def get_object_schema(self, event_label, obj_label):
        '''Gets the ObjectSchema for the object with the given label from the
        event with the given label.

        Args:
            event_label: the event label
            obj_label: the object label

        Returns:
            the ObjectSchema
        '''
        self.validate_event_label(event_label)
        return self.schema[event_label].get_object_schema(obj_label)

    def get_object_attribute_schema(self, event_label, obj_label, attr_name):
        '''Gets the AttributeSchema for the object-level attribute of the
        given name for the object with the given label from the event with the
        given label.

        Args:
            event_label: the event label
            obj_label: the object label
            attr_name: the name of the object-level attribute

        Returns:
            the AttributeSchema
        '''
        self.validate_event_label(event_label)
        return self.schema[event_label].get_object_attribute_schema(
            obj_label, attr_name)

    def get_object_frame_attribute_schema(
            self, event_label, obj_label, attr_name):
        '''Gets the AttributeSchema for the frame-level attribute of the
        given name for the object with the given label from the event with the
        given label.

        Args:
            event_label: the event label
            obj_label: the object label
            attr_name: the name of the frame-level attribute

        Returns:
            the AttributeSchema
        '''
        self.validate_event_label(event_label)
        return self.schema[event_label].get_object_attribute_schema(
            obj_label, attr_name)

    def get_object_attribute_class(self, event_label, obj_label, attr_name):
        '''Gets the Attribute class for the object-level attribute of the
        given name for the object with the given label from the event with the
        given label.

        Args:
            event_label: the event label
            obj_label: the object label
            attr_name: the name of the object-level attribute

        Returns:
            the Attribute
        '''
        self.validate_event_label(event_label)
        return self.schema[event_label].get_object_attribute_class(
            obj_label, attr_name)

    def get_object_frame_attribute_class(
            self, event_label, obj_label, attr_name):
        '''Gets the Attribute class for the frame-level attribute of the
        given name for the object with the given label from the event with the
        given label.

        Args:
            event_label: the event label
            obj_label: the object label
            attr_name: the name of the frame-level attribute

        Returns:
            the Attribute
        '''
        self.validate_event_label(event_label)
        return self.schema[event_label].get_object_frame_attribute_class(
            obj_label, attr_name)

    def add_event_label(self, label):
        '''Adds the given event label to the schema.

        ArgsL:
            label: an event label
        '''
        self._ensure_has_event_label(label)

    def add_event_attribute(self, label, attr):
        '''Adds the event-level attribute for the event with the given label to
        the schema.

        Args:
            label: an event label
            attr: an event-level Attribute
        '''
        self._ensure_has_event_label(label)
        self.schema[label].add_event_attribute(attr)

    def add_event_attributes(self, label, attrs):
        '''Adds the AttributeContainer of event-level attributes for the
        event with the given label to the schema.

        Args:
            label: an event label
            attrs: an AttributeContainer of event-level attributes
        '''
        self._ensure_has_event_label(label)
        self.schema[label].add_event_attributes(attrs)

    def add_frame_attribute(self, label, attr):
        '''Adds the frame-level attribute for the event with the given label to
        the schema.

        Args:
            label: an event label
            attr: a frame-level Attribute
        '''
        self._ensure_has_event_label(label)
        self.schema[label].add_frame_attribute(attr)

    def add_frame_attributes(self, label, attrs):
        '''Adds the AttributeContainer of frame-level attributes for the
        event with the given label to the schema.

        Args:
            label: an event label
            attrs: an AttributeContainer of frame-level attributes
        '''
        self._ensure_has_event_label(label)
        self.schema[label].add_frame_attributes(attrs)

    def add_object_label(self, event_label, obj_label):
        '''Adds the given object label for the event with the given label to
        the schema.

        Args:
            event_label: an event label
            obj_label: an object label
        '''
        self._ensure_has_event_label(event_label)
        self.schema[event_label].add_object_label(obj_label)

    def add_object_attribute(self, event_label, obj_label, attr):
        '''Adds the object-level attribute for the object with the given label
        to the event with the given label to the schema.

        Args:
            event_label: an event label
            obj_label: an object label
            attr: an object-level Attribute
        '''
        self._ensure_has_event_label(event_label)
        self.schema[event_label].add_object_attribute(obj_label, attr)

    def add_object_frame_attribute(self, event_label, obj_label, attr):
        '''Adds the frame-level attribute for the object with the given label
        to the event with the given label to the schema.

        Args:
            event_label: an event label
            obj_label: an object label
            attr: a frame-level Attribute
        '''
        self._ensure_has_event_label(event_label)
        self.schema[event_label].add_object_frame_attribute(obj_label, attr)

    def add_object_attributes(self, event_label, obj_label, attrs):
        '''Adds the AttributeContainer of object-level attributes for the
        object with the given label to the event with the given label to the
        schema.

        Args:
            event_label: an event label
            obj_label: an object label
            attrs: an AttributeContainer of object-level attributes
        '''
        self._ensure_has_event_label(event_label)
        self.schema[event_label].add_object_attributes(obj_label, attrs)

    def add_object_frame_attributes(self, event_label, obj_label, attrs):
        '''Adds the AttributeContainer of frame-level attributes for the
        object with the given label to the event with the given label to the
        schema.

        Args:
            event_label: an event label
            obj_label: an object label
            attrs: an AttributeContainer of frame-level attributes
        '''
        self._ensure_has_event_label(event_label)
        self.schema[event_label].add_object_frame_attributes(obj_label, attrs)

    def add_object(self, event_label, obj):
        '''Adds the Object or DetectedObject to the event with the given
        label to the schema.

        Args:
            event_label: an event label
            obj: an Object or DetectedObject
        '''
        self._ensure_has_event_label(event_label)
        self.schema[event_label].add_object(obj)

    def add_objects(self, event_label, objects):
        '''Adds the ObjectContainer or DetectedObjectContainer to the event
        with the given label to the schema.

        Args:
            event_label: an event label
            objects: an ObjectContainer or DetectedObjectContainer
        '''
        self._ensure_has_event_label(event_label)
        self.schema[event_label].add_objects(objects)

    def add_event(self, event):
        '''Adds the Event or DetectedEvent to the schema.

        Args:
            event: an Event
        '''
        self._ensure_has_event_label(event.label)
        self.schema[event.label].add_event(event)

    def add_events(self, events):
        '''Adds the EventContainer or DetectedEventContainer to the schema.

        Args:
            events: an EventContainer
        '''
        for event in events:
            self.add_event(event)

    def is_valid_event_label(self, label):
        '''Whether the event label is compliant with the schema.

        Args:
            label: an event label

        Returns:
            True/False
        '''
        try:
            self.validate_event_label(label)
            return True
        except etal.LabelsSchemaError:
            return False

    def is_valid_event_attribute(self, label, attr):
        '''Whether the event-level attribute for the event with the given label
        is compliant with the schema.

        Args:
            label: an event label
            attr: an event-level Attribute

        Returns:
            True/False
        '''
        try:
            self.validate_event_attribute(label, attr)
            return True
        except etal.LabelsSchemaError:
            return False

    def is_valid_event_attributes(self, label, attrs):
        '''Whether the AttributeContainer of event-level attributes for the
        event with the given label is compliant with the schema.

        Args:
            label: an event label
            attrs: an AttributeContainer of event-level attributes

        Returns:
            True/False
        '''
        try:
            self.validate_event_attributes(label, attrs)
            return True
        except etal.LabelsSchemaError:
            return False

    def is_valid_frame_attribute(self, label, attr):
        '''Whether the frame-level attribute for the event with the given label
        is compliant with the schema.

        Args:
            label: an event label
            attr: a frame-level Attribute

        Returns:
            True/False
        '''
        try:
            self.validate_frame_attribute(label, attr)
            return True
        except etal.LabelsSchemaError:
            return False

    def is_valid_frame_attributes(self, label, attrs):
        '''Whether the AttributeContainer of frame-level attributes for the
        event with the given label is compliant with the schema.

        Args:
            label: an event label
            attrs: an AttributeContainer of frame-level attributes

        Returns:
            True/False
        '''
        try:
            self.validate_frame_attributes(label, attrs)
            return True
        except etal.LabelsSchemaError:
            return False

    def is_valid_object_label(self, event_label, obj_label):
        '''Whether the object label for the event with the given label is
        compliant with the schema.

        Args:
            event_label: an event label
            obj_label: an object label

        Returns:
            True/False
        '''
        try:
            self.validate_object_label(event_label, obj_label)
            return True
        except etal.LabelsSchemaError:
            return False

    def is_valid_object_attribute(self, event_label, obj_label, attr):
        '''Whether the object-level attribute for the object with the given
        label for the event with the given label is compliant with the schema.

        Args:
            event_label: an event label
            obj_label: an object label
            attr: an object-level Attribute

        Returns:
            True/False
        '''
        try:
            self.validate_object_attribute(event_label, obj_label, attr)
            return True
        except etal.LabelsSchemaError:
            return False

    def is_valid_object_attributes(self, event_label, obj_label, attrs):
        '''Whether the AttributeContainer of object-level attributes for the
        object with the given label for the event with the given label is
        compliant with the schema.

        Args:
            event_label: an event label
            obj_label: an object label
            attrs: an AttributeContainer of object-level attributes

        Returns:
            True/False
        '''
        try:
            self.validate_object_attributes(event_label, obj_label, attrs)
            return True
        except etal.LabelsSchemaError:
            return False

    def is_valid_object_frame_attribute(self, event_label, obj_label, attr):
        '''Whether the frame-level attribute for the object with the given
        label for the event with the given label is compliant with the schema.

        Args:
            event_label: an event label
            obj_label: an object label
            attr: a frame-level Attribute

        Returns:
            True/False
        '''
        try:
            self.validate_object_frame_attribute(event_label, obj_label, attr)
            return True
        except etal.LabelsSchemaError:
            return False

    def is_valid_object_frame_attributes(self, event_label, obj_label, attrs):
        '''Whether the AttributeContainer of frame-level attributes for the
        object with the given label for the event with the given label is
        compliant with the schema.

        Args:
            event_label: an event label
            obj_label: an object label
            attrs: an AttributeContainer of frame-level attributes

        Returns:
            True/False
        '''
        try:
            self.validate_object_frame_attributes(
                event_label, obj_label, attrs)
            return True
        except etal.LabelsSchemaError:
            return False

    def is_valid_object(self, event_label, obj):
        '''Whether the object for the event with the given label is compliant
        with the schema.

        Args:
            event_label: an event label
            obj: an Object or DetectedObject

        Returns:
            True/False
        '''
        try:
            self.validate_object(event_label, obj)
            return True
        except etal.LabelsSchemaError:
            return False

    def is_valid_event(self, event):
        '''Whether the Event or DetectedEvent is compliant with the schema.

        Args:
            event: an Event or DetectedEvent

        Returns:
            True/False
        '''
        try:
            self.validate_event(event)
            return True
        except etal.LabelsSchemaError:
            return False

    def validate_event_label(self, label):
        '''Validates that the event label is compliant with the schema.

        Args:
            label: an event label

        Raises:
            LabelsSchemaError: if the label is not compliant with the schema
        '''
        if label not in self.schema:
            raise EventContainerSchemaError(
                "Event label '%s' is not allowed by the schema" % label)

    def validate_event_attribute(self, label, attr):
        '''Validates that the event-level attribute for the given label is
        compliant with the schema.

        Args:
            label: an event label
            attr: an event-level Attribute

        Raises:
            LabelsSchemaError: if the attribute is not compliant with the
                schema
        '''
        self.validate_event_label(label)
        self.schema[label].validate_event_attribute(attr)

    def validate_event_attributes(self, label, attrs):
        '''Validates that the AttributeContainer of event-level attributes for
        the given label is compliant with the schema.

        Args:
            label: an event label
            attrs: an AttributeContainer of event-level attributes

        Raises:
            LabelsSchemaError: if the attributes are not compliant with the
                schema
        '''
        self.validate_event_label(label)
        self.schema[label].validate_event_attributes(attrs)

    def validate_frame_attribute(self, label, attr):
        '''Validates that the frame-level attribute for the given label is
        compliant with the schema.

        Args:
            label: an event label
            attr: a frame-level Attribute

        Raises:
            LabelsSchemaError: if the attribute is not compliant with the
                schema
        '''
        self.validate_event_label(label)
        self.schema[label].validate_frame_attribute(attr)

    def validate_frame_attributes(self, label, attrs):
        '''Validates that the AttributeContainer of frame-level attributes for
        the given label is compliant with the schema.

        Args:
            label: an event label
            attrs: an AttributeContainer of frame-level attributes

        Raises:
            LabelsSchemaError: if the attributes are not compliant with the
                schema
        '''
        self.validate_event_label(label)
        self.schema[label].validate_frame_attributes(attrs)

    def validate_object_label(self, event_label, obj_label):
        '''Validates that the object label for the event with the given label
        is compliant with the schema.

        Args:
            event_label: an event label
            obj_label: an object label

        Raises:
            LabelsSchemaError: if the obect label is not compliant with the
                schema
        '''
        self.validate_event_label(event_label)
        self.schema[event_label].validate_object_label(obj_label)

    def validate_object_attribute(self, event_label, obj_label, attr):
        '''Validates that the object-level attribute for the object with the
        given label for the event with the given label is compliant with the
        schema.

        Args:
            event_label: an event label
            obj_label: an object label
            attr: an object-level Attribute

        Raises:
            LabelsSchemaError: if the attribute is not compliant with the
                schema
        '''
        self.validate_event_label(event_label)
        self.schema[event_label].validate_object_attribute(obj_label, attr)

    def validate_object_attributes(self, event_label, obj_label, attrs):
        '''Validates that the AttributeContainer of object-level attributes for
        the object with the given label for the event with the given label is
        compliant with the schema.

        Args:
            event_label: an event label
            obj_label: an object label
            attrs: an AttributeContainer of object-level attributes

        Raises:
            LabelsSchemaError: if the attributes are not compliant with the
                schema
        '''
        self.validate_event_label(event_label)
        self.schema[event_label].validate_object_attributes(obj_label, attrs)

    def validate_object_frame_attribute(self, event_label, obj_label, attr):
        '''Validates that the frame-level attribute for the object with the
        given label for the event with the given label is compliant with the
        schema.

        Args:
            event_label: an event label
            obj_label: an object label
            attr: a frame-level Attribute

        Raises:
            LabelsSchemaError: if the attribute is not compliant with the
                schema
        '''
        self.validate_event_label(event_label)
        self.schema[event_label].validate_object_frame_attribute(
            obj_label, attr)

    def validate_object_frame_attributes(self, event_label, obj_label, attrs):
        '''Validates that the AttributeContainer of frame-level attributes for
        the object with the given label for the event with the given label is
        compliant with the schema.

        Args:
            event_label: an event label
            obj_label: an object label
            attrs: an AttributeContainer of frame-level attributes

        Raises:
            LabelsSchemaError: if the attribute is not compliant with the
                schema
        '''
        self.validate_event_label(event_label)
        self.schema[event_label].validate_object_frame_attributes(
            obj_label, attrs)

    def validate_object(self, event_label, obj):
        '''Validates that the object for the given event label is compliant
        with the schema.

        Args:
            event_label: an event label
            obj: an Object or DetectedObject

        Raises:
            LabelsSchemaError: if the object is not compliant with the schema
        '''
        self.validate_event_label(event_label)
        self.schema[event_label].validate_object(obj)

    def validate_event(self, event):
        '''Validates that the Event or DetectedEvent is compliant with the
        schema.

        Args:
            event: an Event or DetectedEvent

        Raises:
            LabelsSchemaError: if the event is not compliant with the schema
        '''
        self.validate_event_label(event.label)
        self.schema[event.label].validate(event)

    def validate(self, events):
        '''Validates that the EventContainer or DetectedEventContainer is
        compliant with the schema.

        Args:
            events: an EventContainer or DetectedEventContainer

        Raises:
            LabelsSchemaError: if the events are not compliant with the schema
        '''
        for event in events:
            self.validate_event(event)

    def validate_subset_of_schema(self, schema):
        '''Validates that this schema is a subset of the given schema.

        Args:
            schema: an EventContainerSchema

        Raises:
            LabelsSchemaError: if this schema is not a subset of the given
                schema
        '''
        self.validate_schema_type(schema)

        for label, event_schema in iteritems(self.schema):
            if not schema.has_event_label(label):
                raise EventContainerSchemaError(
                    "Event label '%s' does not appear in schema" % label)

            other_event_schema = schema.get_event_schema(label)
            event_schema.validate_subset_of_schema(other_event_schema)

    def merge_schema(self, schema):
        '''Merges the given EventContainerSchema into this schema.

        Args:
            schema: an EventContainerSchema
        '''
        for label, event_schema in schema.iter_events():
            self._ensure_has_event_label(label)
            self.schema[label].merge_schema(event_schema)

    @classmethod
    def build_active_schema(cls, events):
        '''Builds an EventContainerSchema that describes the active schema of
        the events.

        Args:
            events: an EventContainer or DetectedEventContainer

        Returns:
            an EventContainerSchema
        '''
        schema = cls()
        schema.add_events(events)
        return schema

    @classmethod
    def from_dict(cls, d):
        '''Constructs an EventContainerSchema from a JSON dictionary.

        Args:
            d: a JSON dictionary

        Returns:
            an EventContainerSchema
        '''
        schema = d.get("schema", None)
        if schema is not None:
            schema = {
                label: EventSchema.from_dict(esd)
                for label, esd in iteritems(schema)
            }

        return cls(schema=schema)

    def _ensure_has_event_label(self, label):
        if not self.has_event_label(label):
            self.schema[label] = EventSchema(label)


class EventContainerSchemaError(etal.LabelsContainerSchemaError):
    '''Error raised when an EventContainerSchema is violated.'''
    pass


class EventFrameRenderer(etal.LabelsFrameRenderer):
    '''Class for rendering labels for an Event at the frame-level.'''

    def __init__(self, event):
        '''Creates an EventFrameRenderer instance.

        Args:
            event: an Event
        '''
        self._event = event

    def render_frame(self, frame_number):
        '''Renders the Event for the given frame.

        Args:
            frame_number: the frame number

        Returns:
            a DetectedEvent, or None if no labels exist for the given frame
        '''
        if frame_number not in self._event.support:
            return None

        event_attrs = self._get_event_attrs()
        dobjs = self._render_object_frame(frame_number)
        return self._render_frame(frame_number, event_attrs, dobjs)

    def render_all_frames(self):
        '''Renders the Object for all possible frames.

        Returns:
            a dictionary mapping frame numbers to DetectedEvent instances
        '''
        event_attrs = self._get_event_attrs()
        dobjs_map = self._render_all_object_frames()

        devents_map = {}
        for frame_number in self._event.support:
            dobjs = dobjs_map.get(frame_number, None)
            devents_map[frame_number] = self._render_frame(
                frame_number, event_attrs, dobjs)

        return devents_map

    def _render_frame(self, frame_number, event_attrs, dobjs):
        # Base DetectedEvent
        if frame_number in self._event.frames:
            devent = deepcopy(self._event.frames[frame_number])
        else:
            devent = DetectedEvent(frame_number=frame_number)

        # Render event-level attributes
        if event_attrs is not None:
            devent.add_attributes(event_attrs)

        # Render objects
        if dobjs is not None:
            devent.add_objects(dobjs)

        # Inherit available event-level metadata
        if self._event.label is not None:
            devent.label = self._event.label
        if self._event.confidence is not None:
            devent.confidence = self._event.confidence
        if self._event.index is not None:
            devent.index = self._event.index

        return devent

    def _get_event_attrs(self):
        if not self._event.has_event_attributes:
            return None

        return deepcopy(self._event.attrs)

    def _render_all_object_frames(self):
        if not self._event.has_objects:
            return {}

        r = etao.ObjectContainerFrameRenderer(self._event.objects)
        return r.render_all_frames()

    def _render_object_frame(self, frame_number):
        if not self._event.has_objects:
            return None

        r = etao.ObjectContainerFrameRenderer(self._event.objects)
        return r.render_frame(frame_number)


class EventContainerFrameRenderer(etal.LabelsContainerFrameRenderer):
    '''Class for rendering labels for an EventContainer at the frame-level.'''

    _FRAME_CONTAINER_CLS = DetectedEventContainer
    _ELEMENT_RENDERER_CLS = EventFrameRenderer<|MERGE_RESOLUTION|>--- conflicted
+++ resolved
@@ -6,7 +6,6 @@
 
 Brian Moore, brian@voxel51.com
 Jason Corso, jason@voxel51.com
-Tyler Ganter, tyler@voxel51.com
 '''
 # pragma pylint: disable=redefined-builtin
 # pragma pylint: disable=unused-wildcard-import
@@ -295,6 +294,46 @@
     _ELE_CLS = DetectedEvent
     _ELE_CLS_FIELD = "_EVENT_CLS"
     _ELE_ATTR = "events"
+
+    def iter_detected_events(self, label="*"):
+        '''Iterate over a subset of events in the container.
+
+        Args:
+            label: the label value to match or "*". "*" will match any value
+
+        Returns:
+            a generator that returns events in this container
+        '''
+        for event in self:
+            if label != "*" and event.label != label:
+                continue
+            yield event
+
+    def iter_detected_event_attrs(self, label="*", attr_type="*", attr_name="*",
+                                  attr_value="*"):
+        '''Iterate over a subset of event attributes in the container.
+
+        Any arg value of "*" will match any value.
+
+        Args:
+            label: the label value to match or "*"
+            attr_type: the attr to match (such as `NumericAttribute`) or "*"
+            attr_name: the attr name (str) to match or "*"
+            attr_value: the attr value to match or "*"
+
+        Returns:
+            a generator that returns tuples:
+                - Event
+                - Attribute
+            for all attributes in all event in this container
+        '''
+        for event in self.iter_detected_events(label=label):
+            for attr in event.attrs.iter_attrs(
+                    attr_type=attr_type,
+                    attr_name=attr_name,
+                    attr_value=attr_value
+            ):
+                yield event, attr
 
     def get_labels(self):
         '''Returns a set containing the labels of the `DetectedEvent`s.
@@ -1674,53 +1713,8 @@
         if validate_label:
             self.validate_label(devent.label)
 
-<<<<<<< HEAD
-    def iter_events(self, label="*"):
-        '''Iterate over a subset of events in the container.
-
-        Args:
-            label: the label value to match or "*". "*" will match any value
-
-        Returns:
-            a generator that returns events in this container
-        '''
-        for event in self:
-            if label != "*" and event.label != label:
-                continue
-            yield event
-
-    def iter_event_attrs(self, label="*", attr_type="*", attr_name="*",
-                         attr_value="*"):
-        '''Iterate over a subset of event attributes in the container.
-
-        Any arg value of "*" will match any value.
-
-        Args:
-            label: the label value to match or "*"
-            attr_type: the attr to match (such as `NumericAttribute`) or "*"
-            attr_name: the attr name (str) to match or "*"
-            attr_value: the attr value to match or "*"
-
-        Returns:
-            a generator that returns tuples:
-                - Event
-                - Attribute
-            for all attributes in all event in this container
-        '''
-        for event in self.iter_events(label=label):
-            for attr in event.attrs.iter_attrs(
-                    attr_type=attr_type,
-                    attr_name=attr_name,
-                    attr_value=attr_value
-            ):
-                yield event, attr
-
-    def get_labels(self):
-        '''Returns a set containing the labels of the `Event`s.
-=======
         self.add_frame_attributes(devent.attrs)
         self.add_objects(devent.objects)
->>>>>>> b2c92f46
 
     def _add_event(self, event):
         self.validate_label(event.label)
