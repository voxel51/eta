'''
Core tools and data structures for working with videos.

Notes:
    [frame numbers] ETA uses 1-based indexing for all frame numbers

    [image format] ETA stores images exclusively in RGB format. In contrast,
        OpenCV stores its images in BGR format, so all images that are read or
        produced outside of this library must be converted to RGB. This
        conversion can be done via `eta.core.image.bgr_to_rgb()`

Copyright 2017-2019, Voxel51, Inc.
voxel51.com

Brian Moore, brian@voxel51.com
Jason Corso, jason@voxel51.com
'''
# pragma pylint: disable=redefined-builtin
# pragma pylint: disable=unused-wildcard-import
# pragma pylint: disable=wildcard-import
from __future__ import absolute_import
from __future__ import division
from __future__ import print_function
from __future__ import unicode_literals
from builtins import *
from future.utils import iteritems, itervalues
import six
# pragma pylint: enable=redefined-builtin
# pragma pylint: enable=unused-wildcard-import
# pragma pylint: enable=wildcard-import

from collections import defaultdict, OrderedDict
import errno
import logging
import os
from subprocess import Popen, PIPE
import threading

import cv2
import dateutil.parser
import numpy as np

from eta.core.data import AttributeContainer, AttributeContainerSchema
from eta.core.events import EventContainer
import eta.core.frames as etaf
import eta.core.gps as etag
import eta.core.image as etai
from eta.core.objects import DetectedObjectContainer
from eta.core.serial import load_json, Serializable, Set, BigSet
import eta.core.utils as etau


logger = logging.getLogger(__name__)


#
# The file extensions of supported video files. Use LOWERCASE!
#
# In practice, any video that ffmpeg can read will be supported. Nonetheless,
# we enumerate this list here so that the ETA type system can verify the
# extension of a video provided to a pipeline at build time.
#
# This list was taken from https://en.wikipedia.org/wiki/Video_file_format
# with additions from other places on an ad-hoc basis
#
SUPPORTED_VIDEO_FILE_FORMATS = {
    ".3g2", ".3gp", ".m2ts", ".mts", ".amv", ".avi", ".f4a", ".f4b", ".f4p",
    ".f4v", ".flv", ".m2v", ".m4p", ".m4v", ".mkv", ".mov", ".mp2", ".mp4",
    ".mpe", ".mpeg", ".mpg", ".mpv", ".m2ts", ".mts", ".nsv", ".ogg", ".ogv",
    ".qt", ".rm", ".rmvb", ".svi", ".ts", ".tsv", ".tsa", ".vob", ".webm",
    ".wmv", ".yuv"
}


def is_supported_video(path):
    '''Determines whether the given filepath points to a supported video.

    Args:
        path: the path to a video, like `/path/to/video.mp4` or
            `/path/to/frames-%05d.jpg`

    Returns:
        True/False if the path refers to a supported video type
    '''
    return is_supported_video_file(path) or is_supported_image_sequence(path)


def is_supported_video_file(path):
    '''Determines whether the given filepath points to a supported video file
    type.

    Args:
        path: the path to a video file, like `/path/to/video.mp4`

    Returns:
        True/False if the path refers to a supported video file type
    '''
    return os.path.splitext(path)[1].lower() in SUPPORTED_VIDEO_FILE_FORMATS


def is_supported_image_sequence(path):
    '''Determines whether the given filepath points to a supported image
    sequence type.

    Args:
        path: the path to an image sequence, like `/path/to/frames-%05d.jpg`

    Returns:
        True/False if the path refers to a supported video file type
    '''
    try:
        _ = path % 1
        return etai.is_supported_image(path)
    except TypeError:
        return False


def is_same_video_file_format(path1, path2):
    '''Determines whether the video files have the same supported format.

    Args:
        path1: the path to a video
        path2: the path to a video

    Returns:
        True/False
    '''
    return (
        is_supported_video(path1) and
        os.path.splitext(path1)[1] == os.path.splitext(path2)[1]
    )


def is_valid_video_file(path):
    '''Determines if the given video file is valid, i.e., it has a supported
    type and can be read by our system.

    This method does not support videos represented as image sequences (i.e.,
    it will return False for them).

    Args:
        path: the path to a video file

    Returns:
        True/False if the video is valid
    '''
    if not is_supported_video_file(path):
        return False
    try:
        with FFmpegVideoReader(path):
            return True
    except etau.ExecutableRuntimeError:
        return False


def glob_videos(dir_):
    '''Returns an iterator over all supported video files in the directory.'''
    return etau.multiglob(
        *SUPPORTED_VIDEO_FILE_FORMATS, root=os.path.join(dir_, "*"))


class VideoMetadata(Serializable):
    '''Class encapsulating metadata about a video.

    Attributes:
        start_time: a datetime describing the start (world) time of the video
        frame_size: the [width, height] of the video frames
        frame_rate: the frame rate of the video
        total_frame_count: the total number of frames in the video
        duration: the duration of the video, in seconds
        size_bytes: the size of the video file on disk, in bytes
        mime_type: the MIME type of the video
        encoding_str: the encoding string for the video
        gps_waypoints: a GPSWaypoints instance describing the GPS coordinates
            for the video
    '''

    def __init__(
            self, start_time=None, frame_size=None, frame_rate=None,
            total_frame_count=None, duration=None, size_bytes=None,
            mime_type=None, encoding_str=None, gps_waypoints=None):
        '''Creates a VideoMetadata instance.

        Args:
            start_time: a datetime describing
            frame_size: the [width, height] of the video frames
            frame_rate: the frame rate of the video
            total_frame_count: the total number of frames in the video
            duration: the duration of the video, in seconds
            size_bytes: the size of the video file on disk, in bytes
            mime_type: the MIME type of the video
            encoding_str: the encoding string for the video
            gps_waypoints: a GPSWaypoints instance describing the GPS
                coordinates for the video
        '''
        self.start_time = start_time
        self.frame_size = frame_size
        self.frame_rate = frame_rate
        self.total_frame_count = total_frame_count
        self.duration = duration
        self.size_bytes = size_bytes
        self.mime_type = mime_type
        self.encoding_str = encoding_str
        self.gps_waypoints = gps_waypoints

    @property
    def has_gps(self):
        '''Returns True/False if this object has GPS waypoints.'''
        return self.gps_waypoints is not None

    def get_timestamp(self, frame_number=None, world_time=None):
        '''Gets the timestamp for the given point in the video.

        Exactly one keyword argument must be supplied.

        Args:
            frame_number: the frame number of interest
            world_time: a datetime describing the world time of interest

        Returns:
            the timestamp (in seconds) in the video
        '''
        if world_time is not None:
            timestamp = etaf.world_time_to_timestamp(
                world_time, self.start_time)
            return etaf.timestamp_to_frame_number(
                timestamp, self.duration, self.total_frame_count)

        return etaf.frame_number_to_timestamp(
            frame_number, self.total_frame_count, self.duration)

    def get_frame_number(self, timestamp=None, world_time=None):
        '''Gets the frame number for the given point in the video.

        Exactly one keyword argument must be supplied.

        Args:
            timestamp: the timestamp (in seconds or "HH:MM:SS.XXX" format) of
                interest
            world_time: a datetime describing the world time of interest

        Returns:
            the frame number in the video
        '''
        if world_time is not None:
            return etaf.world_time_to_frame_number(
                world_time, self.start_time, self.duration,
                self.total_frame_count)

        return etaf.timestamp_to_frame_number(
            timestamp, self.duration, self.total_frame_count)

    def get_gps_location(
            self, frame_number=None, timestamp=None, world_time=None):
        '''Gets the GPS location at the given point in the video.

        Exactly one keyword argument must be supplied.

        Nearest neighbors is used to interpolate between waypoints.

        Args:
            frame_number: the frame number of interest
            timestamp: the timestamp (in seconds or "HH:MM:SS.XXX" format) of
                interest
            world_time: a datetime describing the absolute (world) time of
                interest

        Returns:
            the (lat, lon) at the given frame in the video, or None if the
                video has no GPS waypoints
        '''
        if not self.has_gps:
            return None
        if world_time is not None:
            timestamp = self.get_timestamp(world_time=world_time)
        if timestamp is not None:
            frame_number = self.get_frame_number(timestamp=timestamp)
        return self.gps_waypoints.get_location(frame_number)

    def attributes(self):
        '''Returns the list of class attributes that will be serialized.'''
        _attrs = [
            "start_time", "frame_size", "frame_rate", "total_frame_count",
            "duration", "size_bytes", "mime_type", "encoding_str",
            "gps_waypoints"
        ]
        # Exclude attributes that are None
        return [a for a in _attrs if getattr(self, a) is not None]

    @classmethod
    def build_for(cls, filepath, start_time=None, gps_waypoints=None):
        '''Builds a VideoMetadata object for the given video.

        Args:
            filepath: the path to the video on disk
            start_time: an optional datetime specifying the start time of the
                video
            gps_waypoints: an optional GPSWaypoints instance describing the
                GPS coordinates of the video

        Returns:
            a VideoMetadata instance
        '''
        vsi = VideoStreamInfo.build_for(filepath)
        return cls(
            start_time=start_time,
            frame_size=vsi.frame_size,
            frame_rate=vsi.frame_rate,
            total_frame_count=vsi.total_frame_count,
            duration=vsi.duration,
            size_bytes=vsi.size_bytes,
            mime_type=etau.guess_mime_type(filepath),
            encoding_str=vsi.encoding_str,
            gps_waypoints=gps_waypoints,
        )

    @classmethod
    def from_dict(cls, d):
        '''Constructs a VideoMetadata from a JSON dictionary.'''
        start_time = d.get("start_time", None)
        if start_time is not None:
            start_time = dateutil.parser.parse(start_time)

        gps_waypoints = d.get("gps_waypoints", None)
        if isinstance(gps_waypoints, dict):
            gps_waypoints = etag.GPSWaypoints.from_dict(gps_waypoints)
        elif isinstance(gps_waypoints, list):
            # this supports a list of GPSWaypoint instances rather than a
            # serialized GPSWaypoints instance. for backwards compatability
            points = [etag.GPSWaypoint.from_dict(p) for p in gps_waypoints]
            gps_waypoints = etag.GPSWaypoints(points=points)

        return cls(
            start_time=start_time,
            frame_size=d.get("frame_size", None),
            frame_rate=d.get("frame_rate", None),
            total_frame_count=d.get("total_frame_count", None),
            duration=d.get("duration", None),
            size_bytes=d.get("size_bytes", None),
            mime_type=d.get("mime_type", None),
            encoding_str=d.get("encoding_str", None),
            gps_waypoints=gps_waypoints)


class VideoFrameLabels(Serializable):
    '''Class encapsulating labels for a specific frame of a video.

    Attributes:
        frame_number: the frame number
        attrs: an AttributeContainer describing the attributes of the frame
        objects: a DetectedObjectContainer describing the detected objects in
            the frame
    '''

    def __init__(self, frame_number, attrs=None, objects=None):
        '''Constructs a VideoFrameLabels instance.

        Args:
            frame_number: the frame number of the video
            attrs: an optional AttributeContainer of attributes for the frame.
                By default, an empty AttributeContainer is created
            objects: an optional DetectedObjectContainer of detected objects
                for the frame. By default, an empty DetectedObjectContainer is
                created
        '''
        self.frame_number = frame_number
        self.attrs = attrs or AttributeContainer()
        self.objects = objects or DetectedObjectContainer()

    @property
    def has_frame_attributes(self):
        '''Whether the frame has at least one frame attribute.'''
        return bool(self.attrs)

    @property
    def has_objects(self):
        '''Whether the frame has at least one DetectedObject.'''
        return bool(self.objects)

    @property
    def is_empty(self):
        '''Whether the frame has no labels of any kind.'''
        return not self.has_frame_attributes and not self.has_objects

    def add_frame_attribute(self, frame_attr):
        '''Adds the attribute to the frame.

        Args:
            frame_attr: an Attribute
        '''
        self.attrs.add(frame_attr)

    def add_frame_attributes(self, frame_attrs):
        '''Adds the attributes to the frame.

        Args:
            frame_attrs: an AttributeContainer
        '''
        self.attrs.add_container(frame_attrs)

    def add_object(self, obj):
        '''Adds the object to the frame.

        Args:
            obj: a DetectedObject
        '''
        self.objects.add(obj)

    def add_objects(self, objs):
        '''Adds the objects to the frame.

        Args:
            objs: a DetectedObjectContainer
        '''
        self.objects.add_container(objs)

    def clear_frame_attributes(self):
        '''Removes all frame attributes from the instance.'''
        self.attrs = AttributeContainer()

    def clear_objects(self):
        '''Removes all objects from the instance.'''
        self.objects = DetectedObjectContainer()

    def merge_frame_labels(self, frame_labels):
        '''Merges the labels into the frame.

        Args:
            frame_labels: a VideoFrameLabels
        '''
        self.add_frame_attributes(frame_labels.attrs)
        self.add_objects(frame_labels.objects)

    def filter_by_schema(self, schema):
        '''Removes objects/attributes from this object that are not compliant
        with the given schema.

        Args:
            schema: a VideoLabelsSchema
        '''
        self.attrs.filter_by_schema(schema.frames)
        self.objects.filter_by_schema(schema)

    def remove_objects_without_attrs(self, labels=None):
        '''Removes DetectedObjects from the VideoFrameLabels that do not have
        attributes.

        Args:
            labels: an optional list of DetectedObject label strings to which
                to restrict attention when filtering. By default, all objects
                are processed
        '''
        self.objects.remove_objects_without_attrs(labels=labels)

    def attributes(self):
        '''Returns the list of class attributes that will be serialized.

        Returns:
            a list of attribute names
        '''
        _attrs = ["frame_number"]
        if self.attrs:
            _attrs.append("attrs")
        if self.objects:
            _attrs.append("objects")
        return _attrs

    @classmethod
    def from_image_labels(cls, image_labels, frame_number):
        '''Constructs a VideoFrameLabels from an ImageLabels.

        Args:
            image_labels: an ImageLabels instance
            frame_number: the frame number

        Returns:
            a VideoFrameLabels instance
        '''
        return cls(frame_number, image_labels.attrs, image_labels.objects)

    @classmethod
    def from_dict(cls, d):
        '''Constructs a VideoFrameLabels from a JSON dictionary.

        Args:
            d: a JSON dictionary

        Returns:
            a VideoFrameLabels
        '''
        attrs = d.get("attrs", None)
        if attrs is not None:
            attrs = AttributeContainer.from_dict(attrs)

        objects = d.get("objects", None)
        if objects is not None:
            objects = DetectedObjectContainer.from_dict(objects)

        return cls(d["frame_number"], attrs=attrs, objects=objects)


class VideoLabels(Serializable):
    '''Class encapsulating labels for a video.

    Note that any falsey fields of this class will be omitted during
    serialization.

    Note that when VideoLabels objects are serialized, any integer keys will be
    converted to strings and then back to integers upon deserialization. For
    example, the keys of the `frames` dict will be converted to strings,
    because all JSON object keys _must_ be strings. The `from_dict` method of
    this class handles converting the keys back to integers when VideoLabels
    instances are loaded.

    Attributes:
        filename: the filename of the video
        metadata: a VideoMetadata describing metadata about the video
        attrs: an AttributeContainer containing video attributes
        frames: a dictionary mapping frame number strings to VideoFrameLabels
            instances
        events: an EventContainer containing events
        schema: a VideoLabelsSchema describing the schema of the labels
    '''

    def __init__(
            self, filename=None, metadata=None, attrs=None, frames=None,
            events=None, schema=None):
        '''Constructs a VideoLabels instance.

        Args:
            filename: an optional filename for the video. By default, no
                filename is stored
            metadata: an optional VideoMetadata instance describing metadata
                about the video. By default, no metadata is stored
            attrs: an optional AttributeContainer of video attributes. By
                default, an empty AttributeContainer is created
            frames: an optional dictionary mapping frame numbers to
                VideoFrameLabels instances. By default, an empty dictionary
                is created
            events: an optional EventContainer of events. By default, an empty
                EventContainer is created
            schema: an optional VideoLabelsSchema to enforce on the object.
                By default, no schema is enforced
        '''
        self.filename = filename
        self.metadata = metadata
        self.attrs = attrs or AttributeContainer()
        self.frames = frames or {}
        self.events = events or EventContainer()
        self.schema = schema

    def __getitem__(self, frame_number):
        '''Gets the VideoFrameLabels for the given frame number, or an empty if
        VideoFrameLabels if the frame has no labels.

        Args:
            frame_number: the frame number

        Returns:
            a VideoFrameLabels
        '''
        return self.get_frame(frame_number)

    def __setitem__(self, frame_number, frame_labels):
        '''Sets the VideoFrameLabels for the given frame.

        Any existing VideoFrameLabels for the frame are overwritten.

        Args:
            frame_number: the frame number
            frame_labels: a VideoFrameLabels
        '''
        frame_labels.frame_number = frame_number
        self.add_frame(frame_labels, overwrite=True)

    def __delitem__(self, frame_number):
        '''Deletes the VideoFrameLabels for the given frame number.

        Args:
            frame_number: the frame number
        '''
        self.delete_frame(frame_number)

    def __iter__(self):
        '''Returns an iterator over the frames with VideoFrameLabels.

        The frames are traversed in sorted order.

        Returns:
            an iterator over frame numbers
        '''
        return iter(sorted(self.frames))

    def iter_frames(self):
        '''Returns an iterator over the VideoFrameLabels in the container.

        Returns:
            an iterator over VideoFrameLabels
        '''
        return itervalues(self.frames)

    def iter_events(self):
        '''Returns an iterator over the Events in the container.

        Returns:
            an iterator over Events
        '''
        return iter(self.events)

    def __len__(self):
        '''The number of frames in the container with VideoFrameLabels.'''
        return len(self.frames)

    def __bool__(self):
        '''Whether the container has labels of any kind.'''
        return not self.is_empty

    @property
    def has_video_attributes(self):
        '''Whether the container has at least one video attribute.'''
        return bool(self.attrs)

    @property
    def has_frame_attributes(self):
        '''Whether the container has at least one frame attribute.'''
        for frame_number in self:
            if self[frame_number].has_frame_attributes:
                return True

        return False

    @property
    def has_events(self):
        '''Whether the container has at least one Event.'''
        return bool(self.events)

    @property
    def has_objects(self):
        '''Whether the container has at least one DetectedObject.'''
        for frame_number in self:
            if self[frame_number].has_objects:
                return True

        return False

    @property
    def has_event_attributes(self):
        '''Whether the container has at least one event attribute.'''
        for event in self.events:
            if event.attrs:
                return True

        return False

    @property
    def has_object_attributes(self):
        '''Whether the container has at least one DetectedObject with an
        attribute.
        '''
        for frame_number in self:
            for obj in self[frame_number].objects:
                if obj.has_attributes:
                    return True

        return False

    @property
    def is_empty(self):
        '''Whether the container has no labels of any kind.'''
        return (not self.has_video_attributes
                and not self.has_frame_attributes
                and not self.has_objects
                and not self.has_events)

    @property
    def has_schema(self):
        '''Whether the container has an enforced schema.'''
        return self.schema is not None

    def has_frame(self, frame_number):
        '''Determines whether this object contains a VideoFrameLabels for the
        given frame number.

        Args:
            frame_number: the frame number

        Returns:
            True/False
        '''
        return frame_number in self.frames

    def get_frame(self, frame_number):
        '''Gets the VideoFrameLabels for the given frame number, or an empty if
        VideoFrameLabels if the frame has no labels.

        Args:
            frame_number: the frame number

        Returns:
            a VideoFrameLabels
        '''
        try:
            return self.frames[frame_number]
        except KeyError:
            return VideoFrameLabels(frame_number)

    def delete_frame(self, frame_number):
        '''Deletes the VideoFrameLabels for the given frame number.

        Args:
            frame_number: the frame number
        '''
        del self.frames[frame_number]

    def get_frame_numbers(self):
        '''Returns a sorted list of all frames with VideoFrameLabels.

        Returns:
            a list of frame numbers
        '''
        return sorted(self.frames.keys())

    def get_frame_numbers_with_attributes(self):
        '''Returns a sorted list of frames with one or more frame attributes.

        Returns:
            a list of frame numbers
        '''
        return sorted([fn for fn in self if self[fn].has_frame_attributes])

    def get_frame_numbers_with_objects(self):
        '''Returns a sorted list of frames with one or more DetectedObjects.

        Returns:
            a list of frame numbers
        '''
        return sorted([fn for fn in self if self[fn].has_objects])

    def get_frame_range(self):
        '''Returns the (min, max) frame numbers with VideoFrameLabels.

        Returns:
            the (min, max) frame numbers
        '''
        fns = self.get_frame_numbers()
        return (fns[0], fns[-1]) if fns else (None, None)

<<<<<<< HEAD
    def merge_video_labels(self, video_labels, reindex=False):
        '''Merges the given VideoLabels into this labels.

        Args:
            video_labels: a VideoLabels instance
            reindex: whether to reindex objects in `video_labels` before
                merging so that all indices are unique
        '''
        if reindex:
            self._reindex_objects(video_labels)

        self.attrs.add_container(video_labels.attrs)
        for frame_number in video_labels:
            self.add_frame(video_labels[frame_number], overwrite=False)

=======
>>>>>>> b13443ad
    def add_video_attribute(self, video_attr):
        '''Adds the given video attribute to the video.

        Args:
            video_attr: an Attribute
        '''
        if self.has_schema:
            self._validate_video_attribute(video_attr)

        self.attrs.add(video_attr)

    def add_video_attributes(self, video_attrs):
        '''Adds the given video attributes to the video.

        Args:
            video_attrs: an AttributeContainer
        '''
        if self.has_schema:
            for video_attr in video_attrs:
                self._validate_video_attribute(video_attr)

        self.attrs.add_container(video_attrs)

    def add_frame(self, frame_labels, overwrite=True):
        '''Adds the frame labels to the video.

        Args:
            frame_labels: a VideoFrameLabels instance
            overwrite: whether to overwrite any existing VideoFrameLabels
                instance for the frame or merge the new labels. By default,
                this is True
        '''
        if self.has_schema:
            self._validate_frame_labels(frame_labels)

        frame_number = frame_labels.frame_number
        if overwrite or not self.has_frame(frame_number):
            self.frames[frame_number] = frame_labels
        else:
            self.frames[frame_number].merge_frame_labels(frame_labels)

    def add_frame_attribute(self, frame_attr, frame_number):
        '''Adds the given frame attribute to the video.

        Args:
            frame_attr: an Attribute
            frame_number: the frame number
        '''
        if self.has_schema:
            self._validate_frame_attribute(frame_attr)

        self._ensure_frame(frame_number)
        self.frames[frame_number].add_frame_attribute(frame_attr)

    def add_frame_attributes(self, frame_attrs, frame_number):
        '''Adds the given frame attributes to the video.

        Args:
            frame_attrs: an AttributeContainer
            frame_number: the frame number
        '''
        if self.has_schema:
            for frame_attr in frame_attrs:
                self._validate_frame_attribute(frame_attr)

        self._ensure_frame(frame_number)
        self.frames[frame_number].add_frame_attributes(frame_attrs)

    def add_object(self, obj, frame_number):
        '''Adds the object to the video at the given frame.

        Args:
            obj: a DetectedObject
            frame_number: the frame number
        '''
        if self.has_schema:
            self._validate_object(obj)

        self._ensure_frame(frame_number)
        obj.frame_number = frame_number
        self.frames[frame_number].add_object(obj)

    def add_objects(self, objs, frame_number):
        '''Adds the objects to the video at the given frame.

        Args:
            objs: a DetectedObjectContainer
            frame_number: the frame number
        '''
        if self.has_schema:
            for obj in objs:
                self._validate_object(obj)

        self._ensure_frame(frame_number)
        for obj in objs:
            obj.frame_number = frame_number
            self.frames[frame_number].add_object(obj)

    def add_event(self, event):
        '''Adds the event to the video.

        Args:
            event: an Event
        '''
        if self.has_schema:
            self._validate_event(event)
        self.events.add(event)

    def add_events(self, events):
        '''Adds the events to the video.

        Args:
            events: an EventContainer
        '''
        for event in events:
            self.add_event(event)

    def merge_video_labels(self, video_labels):
        '''Merges the given VideoLabels into this labels.

        Args:
            video_labels: a VideoLabels instance
        '''
        self.add_video_attributes(video_labels.attrs)
        self.add_events(video_labels.events)
        for frame_labels in video_labels.iter_frames():
            self.add_frame(frame_labels, overwrite=False)

    def clear_frame_attributes(self):
        '''Removes all frame attributes from the instance.'''
        for frame_number in self:
            self[frame_number].clear_frame_attributes()

    def clear_objects(self):
        '''Removes all objects from the instance.'''
        for frame_number in self:
            self[frame_number].clear_objects()

    def clear_events(self):
        '''Removes all events from the instance.'''
        self.events.clear()

    def get_schema(self):
        '''Gets the current enforced schema for the video, or None if no schema
        is enforced.
        '''
        return self.schema

    def get_active_schema(self):
        '''Returns a VideoLabelsSchema describing the active schema of the
        video.

        Returns:
            a VideoLabelsSchema
        '''
        return VideoLabelsSchema.build_active_schema(self)

    def set_schema(self, schema, filter_by_schema=False):
        '''Sets the enforced schema to the given VideoLabelsSchema.

        Args:
            schema: a VideoLabelsSchema to assign
            filter_by_schema: whether to filter objects/attributes that are not
                compliant with the schema. By default, this is False

        Raises:
            VideoLabelsSchemaError: if `filter_by_schema` was False and this
                object contains attributes/objects that are not compliant with
                the schema
        '''
        self.schema = schema
        if not self.has_schema:
            return

        if filter_by_schema:
            self.filter_by_schema(self.schema)
        else:
            self._validate_schema()

    def filter_by_schema(self, schema):
        '''Removes objects/attributes from this object that are not compliant
        with the given schema.

        Args:
            schema: a VideoLabelsSchema
        '''
        self.attrs.filter_by_schema(schema.attrs)
        for frame_labels in itervalues(self.frames):
            frame_labels.filter_by_schema(schema)

    def remove_objects_without_attrs(self, labels=None):
        '''Removes DetectedObjects from the VideoLabels that do not have
        attributes.

        Args:
            labels: an optional list of DetectedObject label strings to which
                to restrict attention when filtering. By default, all objects
                are processed
        '''
        for frame_labels in itervalues(self.frames):
            frame_labels.remove_objects_without_attrs(labels=labels)

    def remove_events_without_attrs(self, labels=None):
        '''Removes Events from the instance that do not have attributes.

        Args:
            labels: an optional list of Event label strings to which to
                restrict attention when filtering. By default, all events are
                processed
        '''
        self.events.remove_events_without_attrs(labels=labels)

    def freeze_schema(self):
        '''Sets the schema for the container to the current active schema.'''
        self.set_schema(self.get_active_schema())

    def remove_schema(self):
        '''Removes the enforced schema from the video.'''
        self.schema = None

    def attributes(self):
        '''Returns the list of class attributes that will be serialized.

        Returns:
            a list of attributes
        '''
        _attrs = []
        if self.filename:
            _attrs.append("filename")
        if self.metadata:
            _attrs.append("metadata")
        if self.has_schema:
            _attrs.append("schema")
        if self.attrs:
            _attrs.append("attrs")
        if self.frames:
            _attrs.append("frames")
        if self.events:
            _attrs.append("events")
        return _attrs

    def _validate_video_attribute(self, video_attr):
        if self.has_schema:
            self.schema.validate_video_attribute(video_attr)

    def _ensure_frame(self, frame_number):
        if not self.has_frame(frame_number):
            self.frames[frame_number] = VideoFrameLabels(frame_number)

    def _validate_frame_labels(self, frame_labels):
        if self.has_schema:
            for frame_attr in frame_labels.attrs:
                self.schema.validate_frame_attribute(frame_attr)
            for obj in frame_labels.objects:
                self.schema.validate_object(obj)

    def _validate_frame_attribute(self, frame_attr):
        if self.has_schema:
            self.schema.validate_frame_attribute(frame_attr)

    def _validate_object(self, obj):
        if self.has_schema:
            self.schema.validate_object(obj)

    def _validate_event(self, event):
        if self.has_schema:
            self.schema.validate_event(event)

    def _validate_schema(self):
        if self.has_schema:
            for video_attr in self.attrs:
                self._validate_video_attribute(video_attr)
            for frame_labels in itervalues(self.frames):
                self._validate_frame_labels(frame_labels)

    def _reindex_objects(self, video_labels):
        self_indices = self._get_object_indices(self)
        if not self_indices:
            return

        new_indices = self._get_object_indices(video_labels)
        if not new_indices:
            return

        offset = max(self_indices) + 1 - min(new_indices)

        for frame_labels in video_labels.iter_frames():
            for obj in frame_labels.objects:
                if obj.index is not None:
                    obj.index += offset

    @staticmethod
    def _get_object_indices(video_labels):
        obj_indices = set()
        for frame_labels in video_labels.iter_frames():
            for obj in frame_labels.objects:
                if obj.index is not None:
                    obj_indices.add(obj.index)

        return obj_indices

    @classmethod
    def from_detected_objects(cls, objects):
        '''Builds a VideoLabels instance from a DetectedObjectContainer.

        The DetectedObjects must have their `frame_number` attributes set.

        Args:
            objects: a DetectedObjectContainer

        Returns:
            a VideoLabels instance
        '''
        labels = cls()
        for obj in objects:
            labels.add_object(obj, obj.frame_number)

        return labels

    @classmethod
    def from_events(cls, events):
        '''Builds a VideoLabels instance from an EventContainer.

        Args:
            events: an EventContainer

        Returns:
            a VideoLabels instance
        '''
        labels = cls()
        labels.add_events(events)
        return labels

    @classmethod
    def from_dict(cls, d):
        '''Constructs a VideoLabels from a JSON dictionary.'''
        filename = d.get("filename", None)

        metadata = d.get("metadata", None)
        if metadata is not None:
            metadata = VideoMetadata.from_dict(metadata)

        attrs = d.get("attrs", None)
        if attrs is not None:
            attrs = AttributeContainer.from_dict(attrs)

        events = d.get("events", None)
        if events is not None:
            events = EventContainer.from_dict(events)

        frames = d.get("frames", None)
        if frames is not None:
            frames = OrderedDict(
                (int(fn), VideoFrameLabels.from_dict(vfl))
                for fn, vfl in iteritems(frames)
            )

        schema = d.get("schema", None)
        if schema is not None:
            schema = VideoLabelsSchema.from_dict(schema)

        return cls(
            filename=filename, metadata=metadata, attrs=attrs, frames=frames,
            events=events, schema=schema)


class VideoLabelsSchema(Serializable):
    '''A schema for a VideoLabels instance.

    Attributes:
        attrs: an AttributeContainerSchema describing the video attributes of
            the video
        frames: an AttributeContainerSchema describing the frame attributes
                of the video
        objects: a dictionary mapping object labels to AttributeContainerSchema
            instances describing the object attributes of each object class
        events: a dictionary mapping event labels to AttributeContainerSchema
            instances describing the event attributes of each event class
    '''

    def __init__(self, attrs=None, frames=None, objects=None, events=None):
        '''Creates a VideoLabelsSchema instance.

        Args:
            attrs: an AttributeContainerSchema describing the video attributes
                of the video
            frames: an AttributeContainerSchema describing the frame attributes
                of the video
            objects: a dictionary mapping object labels to
                AttributeContainerSchema instances describing the object
                attributes of each object class
            events: a dictionary mapping event labels to
                AttributeContainerSchema instances describing the event
                attributes of each event class
        '''
        self.attrs = attrs or AttributeContainerSchema()
        self.frames = frames or AttributeContainerSchema()
        self.objects = defaultdict(lambda: AttributeContainerSchema())
        if objects is not None:
            self.objects.update(objects)
        self.events = defaultdict(lambda: AttributeContainerSchema())
        if events is not None:
            self.events.update(events)

    def has_video_attribute(self, video_attr_name):
        '''Whether the schema has a video attribute with the given name.

        Args:
            video_attr_name: the name of the video attribute

        Returns:
            True/False
        '''
        return self.attrs.has_attribute(video_attr_name)

    def get_video_attribute_class(self, video_attr_name):
        '''Gets the Attribute class for the video attribute with the given
        name.

        Args:
            video_attr_name: the name of the video attribute

        Returns:
            an Attribute subclass
        '''
        return self.attrs.get_attribute_class(video_attr_name)

    def has_frame_attribute(self, frame_attr_name):
        '''Whether the schema has a frame attribute with the given name.

        Args:
            frame_attr_name: the name of the frame attribute

        Returns:
            True/False
        '''
        return self.frames.has_attribute(frame_attr_name)

    def get_frame_attribute_class(self, frame_attr_name):
        '''Gets the Attribute class for the frame attribute with the given
        name.

        Args:
            frame_attr_name: the name of the frame attribute

        Returns:
            an Attribute subclass
        '''
        return self.frames.get_attribute_class(frame_attr_name)

    def has_object_label(self, label):
        '''Whether the schema has an object with the given label.

        Args:
            label: the object label

        Returns:
            True/False
        '''
        return label in self.objects

    def has_object_attribute(self, label, obj_attr_name):
        '''Whether the schema has an object with the given label with an
        attribute of the given name.

        Args:
            label: the object label
            obj_attr_name: the name of the object attribute

        Returns:
            True/False
        '''
        if not self.has_object_label(label):
            return False
        return self.objects[label].has_attribute(obj_attr_name)

    def get_object_attribute_class(self, label, obj_attr_name):
        '''Gets the Attribute class for the attribute of the given name for
        the object with the given label.

        Args:
            label: the object label
            obj_attr_name: the name of the object attribute

        Returns:
            the Attribute subclass
        '''
        self.validate_object_label(label)
        return self.objects[label].get_attribute_class(obj_attr_name)

    def has_event_label(self, label):
        '''Whether the schema has an event with the given label.

        Args:
            label: the event label

        Returns:
            True/False
        '''
        return label in self.events

    def has_event_attribute(self, label, event_attr_name):
        '''Whether the schema has an event with the given label with an
        attribute of the given name.

        Args:
            label: the event label
            event_attr_name: the name of the event attribute

        Returns:
            True/False
        '''
        if not self.has_event_label(label):
            return False
        return self.events[label].has_attribute(event_attr_name)

    def get_event_attribute_class(self, label, event_attr_name):
        '''Gets the Attribute class for the attribute of the given name for
        the event with the given label.

        Args:
            label: the event label
            event_attr_name: the name of the event attribute

        Returns:
            the Attribute subclass
        '''
        self.validate_event_label(label)
        return self.events[label].get_attribute_class(event_attr_name)

    def add_video_attribute(self, video_attr):
        '''Adds the given video attribute to the schema.

        Args:
            video_attr: an Attribute
        '''
        self.attrs.add_attribute(video_attr)

    def add_video_attributes(self, video_attrs):
        '''Adds the given video attributes to the schema.

        Args:
            video_attrs: an AttributeContainer
        '''
        self.attrs.add_attributes(video_attrs)

    def add_frame_attribute(self, frame_attr):
        '''Adds the given frame attribute to the schema.

        Args:
            frame_attr: an Attribute
        '''
        self.frames.add_attribute(frame_attr)

    def add_frame_attributes(self, frame_attrs):
        '''Adds the given frame attributes to the schema.

        Args:
            frame_attrs: an AttributeContainer
        '''
        self.frames.add_attributes(frame_attrs)

    def add_object_label(self, label):
        '''Adds the given object label to the schema.

        ArgsL:
            label: an object label
        '''
        self.objects[label]  # adds key to defaultdict #pylint: disable=W0104

    def add_object_attribute(self, label, obj_attr):
        '''Adds the Attribute for the object with the given label to the
        schema.

        Args:
            label: an object label
            obj_attr: an Attribute
        '''
        self.objects[label].add_attribute(obj_attr)

    def add_object_attributes(self, label, obj_attrs):
        '''Adds the AttributeContainer for the object with the given label to
        the schema.

        Args:
            label: an object label
            obj_attrs: an AttributeContainer
        '''
        self.objects[label].add_attributes(obj_attrs)

    def add_event_label(self, label):
        '''Adds the given event label to the schema.

        Args
            label: an event label
        '''
        self.events[label]  # adds key to defaultdict #pylint: disable=W0104

    def add_event_attribute(self, label, event_attr):
        '''Adds the Attribute for the event with the given label to the schema.

        Args:
            label: an event label
            event_attr: an Attribute
        '''
        self.events[label].add_attribute(event_attr)

    def add_event_attributes(self, label, event_attrs):
        '''Adds the AttributeContainer for the event with the given label to
        the schema.

        Args:
            label: an event label
            event_attrs: an AttributeContainer
        '''
        self.events[label].add_attributes(event_attrs)

    def merge_schema(self, schema):
        '''Merges the given VideoLabelsSchema into this schema.

        Args:
            schema: a VideoLabelsSchema
        '''
        self.attrs.merge_schema(schema.attrs)
        self.frames.merge_schema(schema.frames)
        for k, v in iteritems(schema.objects):
            self.objects[k].merge_schema(v)

    def is_valid_video_attribute(self, video_attr):
        '''Whether the video attribute is compliant with the schema.

        Args:
            video_attr: an Attribute

        Returns:
            True/False
        '''
        try:
            self.validate_video_attribute(video_attr)
            return True
        except:
            return False

    def is_valid_frame_attribute(self, frame_attr):
        '''Whether the frame attribute is compliant with the schema.

        Args:
            frame_attr: an Attribute

        Returns:
            True/False
        '''
        try:
            self.validate_frame_attribute(frame_attr)
            return True
        except:
            return False

    def is_valid_object_label(self, label):
        '''Whether the object label is compliant with the schema.

        Args:
            label: an object label

        Returns:
            True/False
        '''
        try:
            self.validate_object_label(label)
            return True
        except:
            return False

    def is_valid_object_attribute(self, label, obj_attr):
        '''Whether the object attribute for the object with the given label is
        compliant with the schema.

        Args:
            label: an object label
            obj_attr: an Attribute

        Returns:
            True/False
        '''
        try:
            self.validate_object_attribute(label, obj_attr)
            return True
        except:
            return False

    def is_valid_object(self, obj):
        '''Whether the DetectedObject is compliant with the schema.

        Args:
            obj: a DetectedObject

        Returns:
            True/False
        '''
        try:
            self.validate_object(obj)
            return True
        except:
            return False

    def is_valid_event_label(self, label):
        '''Whether the event label is compliant with the schema.

        Args:
            label: an event label

        Returns:
            True/False
        '''
        try:
            self.validate_event_label(label)
            return True
        except:
            return False

    def is_valid_event_attribute(self, label, event_attr):
        '''Whether the event attribute for the event with the given label is
        compliant with the schema.

        Args:
            label: an event label
            event_attr: an Attribute

        Returns:
            True/False
        '''
        try:
            self.validate_event_attribute(label, event_attr)
            return True
        except:
            return False

    def is_valid_event(self, event):
        '''Whether the Event is compliant with the schema.

        Args:
            event: an Event

        Returns:
            True/False
        '''
        try:
            self.validate_event(event)
            return True
        except:
            return False

    def validate_video_attribute(self, video_attr):
        '''Validates that the video attribute is compliant with the schema.

        Args:
            video_attr: an Attribute

        Raises:
            AttributeContainerSchemaError: if the attribute violates the schema
        '''
        self.attrs.validate_attribute(video_attr)

    def validate_frame_attribute(self, frame_attr):
        '''Validates that the frame attribute is compliant with the schema.

        Args:
            frame_attr: an Attribute

        Raises:
            AttributeContainerSchemaError: if the attribute violates the schema
        '''
        self.frames.validate_attribute(frame_attr)

    def validate_object_label(self, label):
        '''Validates that the object label is compliant with the schema.

        Args:
            label: an object label

        Raises:
            VideoLabelsSchemaError: if the object label violates the schema
        '''
        if label not in self.objects:
            raise VideoLabelsSchemaError(
                "Object label '%s' is not allowed by the schema" % label)

    def validate_object_attribute(self, label, obj_attr):
        '''Validates that the object attribute for the given label is compliant
        with the schema.

        Args:
            label: an object label
            obj_attr: an Attribute

        Raises:
            AttributeContainerSchemaError: if the object attribute violates
                the schema
        '''
        obj_schema = self.objects[label]
        obj_schema.validate_attribute(obj_attr)

    def validate_object(self, obj):
        '''Validates that the detected object is compliant with the schema.

        Args:
            obj: a DetectedObject

        Raises:
            VideoLabelsSchemaError: if the object's label violates the schema
            AttributeContainerSchemaError: if any attributes of the
                DetectedObject violate the schema
        '''
        self.validate_object_label(obj.label)
        if obj.has_attributes:
            for obj_attr in obj.attrs:
                self.validate_object_attribute(obj.label, obj_attr)

    def validate_event_label(self, label):
        '''Validates that the event label is compliant with the schema.

        Args:
            label: an event label

        Raises:
            VideoLabelsSchemaError: if the event label violates the schema
        '''
        if label not in self.events:
            raise VideoLabelsSchemaError(
                "Event label '%s' is not allowed by the schema" % label)

    def validate_event_attribute(self, label, event_attr):
        '''Validates that the event attribute for the given label is compliant
        with the schema.

        Args:
            label: an event label
            event_attr: an Attribute

        Raises:
            AttributeContainerSchemaError: if the event attribute violates
                the schema
        '''
        event_schema = self.events[label]
        event_schema.validate_attribute(event_attr)

    def validate_event(self, event):
        '''Validates that the event is compliant with the schema.

        Args:
            event: an Event

        Raises:
            VideoLabelsSchemaError: if the event's label violates the schema
            AttributeContainerSchemaError: if any attributes of the Event
                violate the schema
        '''
        self.validate_event_label(event.label)
        if event.has_attributes:
            for event_attr in event.attrs:
                self.validate_event_attribute(event.label, event_attr)

    def attributes(self):
        '''Returns the list of class attributes that will be serialized.

        Args:
            a list of attribute names
        '''
        return ["attrs", "frames", "objects", "events"]

    @classmethod
    def build_active_schema_for_frame(cls, frame_labels):
        '''Builds a VideoLabelsSchema that describes the active schema of the
        given VideoFrameLabels.

        Args:
            frame_labels: a VideoFrameLabels

        Returns:
            a VideoLabelsSchema
        '''
        schema = cls()
        schema.add_frame_attributes(frame_labels.attrs)
        for obj in frame_labels.objects:
            if obj.has_attributes:
                schema.add_object_attributes(obj.label, obj.attrs)
            else:
                schema.add_object_label(obj.label)

        return schema

    @classmethod
    def build_active_schema(cls, video_labels):
        '''Builds a VideoLabelsSchema that describes the active schema of the
        given VideoLabels.

        Args:
            video_labels: a VideoLabels

        Returns:
            a VideoLabelsSchema
        '''
        schema = cls()
        schema.add_video_attributes(video_labels.attrs)
        for frame_labels in video_labels.iter_frames():
            schema.merge_schema(
                VideoLabelsSchema.build_active_schema_for_frame(frame_labels))

        for event in video_labels.events:
            if event.has_attributes:
                schema.add_event_attributes(event.label, event.attrs)
            else:
                schema.add_event_label(event.label)

        return schema

    @classmethod
    def from_dict(cls, d):
        '''Constructs a VideoLabelsSchema from a JSON dictionary.

        Args:
            d: a JSON dictionary

        Returns:
            a VideoLabelsSchema
        '''
        attrs = d.get("attrs", None)
        if attrs is not None:
            attrs = AttributeContainerSchema.from_dict(attrs)

        frames = d.get("frames", None)
        if frames is not None:
            frames = AttributeContainerSchema.from_dict(frames)

        objects = d.get("objects", None)
        if objects is not None:
            objects = {
                k: AttributeContainerSchema.from_dict(v)
                for k, v in iteritems(objects)
            }

        events = d.get("events", None)
        if events is not None:
            events = {
                k: AttributeContainerSchema.from_dict(v)
                for k, v in iteritems(events)
            }

        return cls(attrs=attrs, frames=frames, objects=objects, events=events)


class VideoLabelsSchemaError(Exception):
    '''Error raised when a VideoLabelsSchema is violated.'''
    pass


class VideoSetLabels(Set):
    '''Class encapsulating labels for a set of videos.

    VideoSetLabels support item indexing by the `filename` of the VideoLabels
    instances in the set.

    VideoSetLabels instances behave like defaultdicts: new VideoLabels
    instances are automatically created if a non-existent filename is accessed.

    VideoLabels without filenames may be added to the set, but they cannot be
    accessed by `filename`-based lookup.

    Attributes:
        videos: an OrderedDict of VideoLabels with filenames as keys
        schema: a VideoLabelsSchema describing the schema of the labels
    '''

    _ELE_ATTR = "videos"
    _ELE_KEY_ATTR = "filename"
    _ELE_CLS = VideoLabels
    _ELE_CLS_FIELD = "_LABELS_CLS"

    def __init__(self, videos=None, schema=None):
        '''Constructs a VideoSetLabels instance.

        Args:
            videos: an optional iterable of VideoLabels. By default, an empty
                set is created
            schema: an optional VideoLabelsSchema to enforce on the object.
                By default, no schema is enforced
        '''
        self.schema = schema
        super(VideoSetLabels, self).__init__(videos=videos)

    def __getitem__(self, filename):
        '''Gets the VideoLabels with the given filename.

        If the filename is not in the set, an empty VideoLabels is created,
        added to the set, and returned.

        Args:
            filename: a filename

        Returns:
            a VideoLabels
        '''
        if filename not in self:
            video_labels = VideoLabels(filename=filename)
            self.add(video_labels)

        return super(VideoSetLabels, self).__getitem__(filename)

    def __setitem__(self, filename, video_labels):
        '''Sets the VideoLabels for the given filename.

        Any existing labels are overwritten.

        Args:
            filename: a filename
            video_labels: a VideoLabels
        '''
        if self.has_schema:
            self._apply_schema_to_video(video_labels)

        super(VideoSetLabels, self).__setitem__(filename, video_labels)

    @property
    def has_schema(self):
        '''Whether the container has an enforced schema.'''
        return self.schema is not None

    def empty(self):
        '''Returns an empty copy of the VideoSetLabels.

        The schema of the set is preserved, if applicable.

        Returns:
            an empty VideoSetLabels
        '''
        return self.__class__(schema=self.schema)

    def add(self, video_labels):
        '''Adds the VideoLabels to the set.

        Args:
            video_labels: a VideoLabels
        '''
        if self.has_schema:
            self._apply_schema_to_video(video_labels)
        super(VideoSetLabels, self).add(video_labels)

    def clear_frame_attributes(self):
        '''Removes all frame attributes from all VideoLabels in the set.'''
        for video_labels in self:
            video_labels.clear_frame_attributes()

    def clear_objects(self):
        '''Removes all objects from all VideoLabels in the set.'''
        for video_labels in self:
            video_labels.clear_objects()

    def get_filenames(self):
        '''Returns the set of filenames of VideoLabels in the set.

        Returns:
            the set of filenames
        '''
        return set(vl.filename for vl in self if vl.filename)

    def get_schema(self):
        '''Gets the schema for the set, or None if no schema is enforced.

        Returns:
            a VideoLabelsSchema, or None
        '''
        return self.schema

    def get_active_schema(self):
        '''Returns a VideoLabelsSchema describing the active schema of the set.

        Returns:
            a VideoLabelsSchema
        '''
        schema = VideoLabelsSchema()
        for video_labels in self:
            schema.merge_schema(
                VideoLabelsSchema.build_active_schema(video_labels))

        return schema

    def set_schema(self, schema, filter_by_schema=False):
        '''Sets the schema to the given VideoLabelsSchema.

        Args:
            schema: the VideoLabelsSchema to use
            filter_by_schema: whether to filter any invalid objects/attributes
                from the set after changing the schema. By default, this is
                False

        Raises:
            VideoLabelsSchemaError: if `filter_by_schema` was False and the
                set contains attributes/objects that are not compliant with the
                schema
        '''
        self.schema = schema

        if filter_by_schema and self.has_schema:
            self.filter_by_schema(schema)

        self._apply_schema()

    def filter_by_schema(self, schema):
        '''Removes objects/attributes from the VideoLabels in the set that are
        not compliant with the given schema.

        Args:
            schema: a VideoLabelsSchema
        '''
        for video_labels in self:
            video_labels.filter_by_schema(schema)

    def remove_objects_without_attrs(self, labels=None):
        '''Removes DetectedObjects from the VideoSetLabels that do not have
        attributes.

        Args:
            labels: an optional list of DetectedObject label strings to which
                to restrict attention when filtering. By default, all objects
                are processed
        '''
        for video_labels in self:
            video_labels.remove_objects_without_attrs(labels=labels)

    def freeze_schema(self):
        '''Sets the schema for the set to the current active schema.'''
        self.set_schema(self.get_active_schema())

    def remove_schema(self):
        '''Removes the schema from the set.'''
        self.schema = None
        self._apply_schema()

    def sort_by_filename(self, reverse=False):
        '''Sorts the VideoLabels in this instance by filename.

        VideoLabels without filenames are always put at the end of the set.

        Args:
            reverse: whether to sort in reverse order. By default, this is
                False
        '''
        self.sort_by("filename", reverse=reverse)

    def attributes(self):
        '''Returns the list of class attributes that will be serialized.

        Returns:
            a list of attribute names
        '''
        _attrs = super(VideoSetLabels, self).attributes()
        if self.has_schema:
            return ["schema"] + _attrs
        return _attrs

    def _apply_schema_to_video(self, video_labels):
        if self.has_schema:
            video_labels.set_schema(self.get_schema())
        else:
            video_labels.remove_schema()

    def _apply_schema(self):
        for video_labels in self:
            self._apply_schema_to_video(video_labels)

    @classmethod
    def from_video_labels_patt(cls, video_labels_patt):
        '''Creates an instance of `cls` from a pattern of `_ELE_CLS` files.

        Args:
             video_labels_patt: a pattern with one or more numeric sequences:
                example: "/path/to/labels/%05d.json"

        Returns:
            a `cls` instance
        '''
        image_set_labels = cls()
        for labels_path in etau.get_pattern_matches(video_labels_patt):
            image_set_labels.add(cls._ELE_CLS.from_json(labels_path))
        return image_set_labels

    @classmethod
    def from_dict(cls, d):
        '''Constructs a VideoSetLabels from a JSON dictionary.

        Args:
            d: a JSON dictionary

        Returns:
            a VideoSetLabels
        '''
        schema = d.pop("schema", None)
        if schema is not None:
            schema = VideoLabelsSchema.from_dict(schema)

        return super(VideoSetLabels, cls).from_dict(d, schema=schema)


class BigVideoSetLabels(VideoSetLabels, BigSet):
    '''A BigSet of VideoLabels.

    Behaves identically to VideoSetLabels except that each VideoLabels is
    stored on disk.

    BigVideoSetLabels store a `backing_dir` attribute that specifies the path
    on disk to the serialized elements. If a backing directory is explicitly
    provided, the directory will be maintained after the BigVideoSetLabels
    object is deleted; if no backing directory is specified, a temporary
    backing directory is used and is deleted when the BigVideoSetLabels
    instance is garbage collected.

    Attributes:
        videos: an OrderedDict whose keys are filenames and whose values are
            uuids for locating VideoLabels on disk
        schema: a VideoLabelsSchema describing the schema of the labels
        backing_dir: the backing directory in which the VideoLabels
            are/will be stored
    '''

    def __init__(self, videos=None, schema=None, backing_dir=None):
        '''Creates a BigVideoSetLabels instance.

        Args:
            videos: an optional dictionary or list of (key, uuid) tuples for
                elements in the set
            schema: an optional VideoLabelsSchema to enforce on the object.
                By default, no schema is enforced
            backing_dir: an optional backing directory in which the VideoLabels
                are/will be stored. If omitted, a temporary backing directory
                is used
        '''
        self.schema = schema
        BigSet.__init__(self, backing_dir=backing_dir, videos=videos)

    def empty_set(self):
        '''Returns an empty in-memory VideoSetLabels version of this
        BigVideoSetLabels.

        Returns:
            an empty VideoSetLabels
        '''
        return VideoSetLabels(schema=self.schema)

    def filter_by_schema(self, schema):
        '''Removes objects/attributes from the VideoLabels in the set that are
        not compliant with the given schema.

        Args:
            schema: a VideoLabelsSchema
        '''
        for key in self.keys():
            video_labels = self[key]
            video_labels.filter_by_schema(schema)
            self[key] = video_labels

    def remove_objects_without_attrs(self, labels=None):
        '''Removes DetectedObjects from the BigVideoSetLabels that do not have
        attributes.

        Args:
            labels: an optional list of DetectedObject label strings to which
                to restrict attention when filtering. By default, all objects
                are processed
        '''
        for key in self.keys():
            video_labels = self[key]
            video_labels.remove_objects_without_attrs(labels=labels)
            self[key] = video_labels

    def _apply_schema(self):
        for key in self.keys():
            video_labels = self[key]
            self._apply_schema_to_video(video_labels)
            self[key] = video_labels


class VideoStreamInfo(Serializable):
    '''Class encapsulating the stream info for a video.'''

    def __init__(self, stream_info, format_info):
        '''Constructs a VideoStreamInfo instance.

        Args:
            stream_info: a dictionary of video stream info
            format_info: a dictionary of video format info
        '''
        self.stream_info = stream_info
        self.format_info = format_info

    @property
    def encoding_str(self):
        '''The video encoding string, or "" if it code not be found.'''
        _encoding_str = str(self.stream_info.get("codec_tag_string", ""))
        if _encoding_str is None:
            logger.warning("Unable to determine encoding string")
        return _encoding_str

    @property
    def frame_size(self):
        '''The (width, height) of each frame.

        Raises:
            VideoStreamInfoError if the frame size could not be determined
        '''
        try:
            return (
                int(self.stream_info["width"]),
                int(self.stream_info["height"]),
            )
        except KeyError:
            raise VideoStreamInfoError(
                "Unable to determine frame size of the video")

    @property
    def aspect_ratio(self):
        '''The aspect ratio of the video.

        Raises a VideoStreamInfoError if the frame size could not be
        determined.
        '''
        width, height = self.frame_size
        return width * 1.0 / height

    @property
    def frame_rate(self):
        '''The frame rate of the video.

        Raises:
            VideoStreamInfoError if the frame rate could not be determined
        '''
        try:
            try:
                num, denom = self.stream_info["avg_frame_rate"].split("/")
                return float(num) / float(denom)
            except ZeroDivisionError:
                num, denom = self.stream_info["r_frame_rate"].split("/")
                return float(num) / float(denom)
        except (KeyError, ValueError):
            raise VideoStreamInfoError(
                "Unable to determine frame rate of the video")

    @property
    def total_frame_count(self):
        '''The total number of frames in the video, or -1 if it could not be
        determined.
        '''
        try:
            # try `nb_frames`
            return int(self.stream_info["nb_frames"])
        except KeyError:
            pass

        try:
            # try `duration` x `frame rate`
            return int(round(self.duration * self.frame_rate))
        except VideoStreamInfoError:
            pass

        try:
            #
            # Fallback to `duration_ts` as a last resort. This will not be
            # accurate for videos with `time_base` != 1, but the assumption is
            # that one of the preceeding methods will have already worked for
            # videos. This is here as a last resort for sequences of images,
            # where `duration_ts` seems to directly contain the number of
            # frames.
            #
            return int(self.stream_info["duration_ts"])
        except KeyError:
            pass

        logger.warning("Unable to determine total frame count; returning -1")
        return -1

    @property
    def duration(self):
        '''The duration of the video, in seconds, or -1 if it could not be
        determined.
        '''
        try:
            # try `duration`
            return float(self.stream_info["duration"])
        except KeyError:
            pass

        try:
            # try `duration_ts` x `time_base`
            duration_ts = float(self.stream_info["duration_ts"])
            num, denom = self.stream_info["time_base"].split("/")
            return duration_ts * float(num) / float(denom)
        except KeyError:
            pass

        try:
            # try `duration` from format info
            return float(self.format_info["duration"])
        except KeyError:
            pass

        logger.warning("Unable to determine duration; returning -1")
        return -1

    @property
    def size_bytes(self):
        '''The size of the video on disk, in bytes, or -1 if it could not be
        determined.
        '''
        try:
            return int(self.format_info["size"])
        except KeyError:
            pass

        logger.warning("Unable to determine video size; returning -1")
        return -1

    def attributes(self):
        '''Returns the list of class attributes that will be serialized.'''
        return self.custom_attributes(dynamic=True)

    @classmethod
    def build_for(cls, inpath):
        '''Builds a VideoStreamInfo instance for the given video.

        Args:
            inpath: the path to the input video

        Returns:
            a VideoStreamInfo instance
        '''
        stream_info, format_info = _get_stream_info(inpath)
        return cls(stream_info, format_info)

    @classmethod
    def from_dict(cls, d):
        '''Constructs a VideoStreamInfo from a JSON dictionary.'''
        stream_info = d["stream_info"]
        format_info = d["format_info"]
        return cls(stream_info, format_info)


class VideoStreamInfoError(Exception):
    '''Exception raised when an invalid video stream info dictionary is
    encountered.
    '''
    pass


def _get_stream_info(inpath):
    # Get stream info via ffprobe
    ffprobe = FFprobe(opts=[
        "-show_format",              # get format info
        "-show_streams",             # get stream info
        "-print_format", "json",     # return in JSON format
    ])
    out = ffprobe.run(inpath, decode=True)
    info = load_json(out)

    # Get format info
    format_info = info["format"]

    # Get stream info
    video_streams = [s for s in info["streams"] if s["codec_type"] == "video"]
    num_video_streams = len(video_streams)
    if num_video_streams == 1:
        stream_info = video_streams[0]
    elif num_video_streams == 0:
        logger.warning("No video stream found; defaulting to first stream")
        stream_info = info["streams"][0]
    else:
        logger.warning("Found multiple video streams; using first stream")
        stream_info = video_streams[0]

    return stream_info, format_info


def get_encoding_str(inpath):
    '''Get the encoding string of the input video.

    Args:
        inpath: video path

    Returns:
        the encoding string
    '''
    return VideoStreamInfo.build_for(inpath).encoding_str


def get_frame_rate(inpath):
    '''Get the frame rate of the input video.

    Args:
        inpath: video path

    Returns:
        the frame rate
    '''
    return VideoStreamInfo.build_for(inpath).frame_rate


def get_frame_size(inpath):
    '''Get the frame (width, height) of the input video.

    Args:
        inpath: video path

    Returns:
        the (width, height) of the video frames
    '''
    return VideoStreamInfo.build_for(inpath).frame_size


def get_frame_count(inpath):
    '''Get the number of frames in the input video.

    Args:
        inpath: video path

    Returns:
        the frame count, or -1 if it could not be determined
    '''
    return VideoStreamInfo.build_for(inpath).total_frame_count


def get_duration(inpath):
    '''Gets the duration of the video, in seconds.

    Args:
        inpath: video path

    Returns:
        the duration of the video, in seconds, or -1 if it could not be
            determined
    '''
    return VideoStreamInfo.build_for(inpath).duration


def get_raw_frame_number(raw_frame_rate, raw_frame_count, fps, sampled_frame):
    '''Get the raw frame number corresponding to the given sampled frame
    number.

    This function assumes that the sampling was performed using the command:
    ```
    FFmpeg(fps=fps).run(raw_video_path, ...)
    ```

    Args:
        raw_frame_rate: the frame rate of the raw video
        raw_frame_count: the number of frames in the raw video
        fps: the sampling rate that was used
        sampled_frame: the sampled frame number

    Returns:
        raw_frame: the raw frame number from the input video corresponding to
            the given sampled frame number
    '''
    delta = raw_frame_rate / (1.0 * fps)
    raw_frame = np.minimum(
        np.ceil(delta * (sampled_frame - 0.5)), raw_frame_count)
    return int(raw_frame)


def extract_clip(
        video_path, output_path, start_time=None, duration=None, fast=False):
    '''Extracts the specified clip from the video.

    When fast=False, the following ffmpeg command is used:
    ```
    # Slow, accurate option
    ffmpeg -ss <start_time> -i <video_path> -t <duration> <output_path>
    ```

    When fast is True, the following two-step ffmpeg process is used:
    ```
    # Faster, less accurate option
    ffmpeg -ss <start_time> -i <video_path> -t <duration> -c copy <tmp_path>
    ffmpeg -i <tmp_path> <output_path>
    ```

    Args:
        video_path: the path to a video
        output_path: the path to write the extracted video clip
        start_time: the start timestamp, which can either be a float value of
            seconds or a string in "HH:MM:SS.XXX" format. If omitted, the
            beginning of the video is used
        duration: the clip duration, which can either be a float value of
            seconds or a string in "HH:MM:SS.XXX" format. If omitted, the clip
            extends to the end of the video
        fast: whether to use a faster-but-potentially-less-accurate strategy to
            extract the clip. By default, the slow accurate strategy is used
    '''
    #
    # @todo is this accurate? should we use VideoProcessor to ensure that the
    # frames of the clip will be exactly the same as those encountered via
    # other clip-based methods in ETA?
    #
    in_opts = ["-vsync", "0"]
    if start_time is not None:
        if not isinstance(start_time, six.string_types):
            start_time = "%.3f" % start_time
        in_opts.extend(["-ss", start_time])

    out_opts = ["-vsync", "0"]
    if duration is not None:
        if not isinstance(duration, six.string_types):
            duration = "%.3f" % duration
        out_opts.extend(["-t", duration])

    if not fast:
        # Extract clip carefully and accurately by decoding every frame
        ffmpeg = FFmpeg(in_opts=in_opts, out_opts=out_opts)
        ffmpeg.run(video_path, output_path)
        return

    with etau.TempDir() as d:
        tmp_path = os.path.join(d, os.path.basename(output_path))

        # Extract clip as accurately and quickly as possible by only touching
        # key frames. May lave blank frames in the video
        out_opts.extend(["-c", "copy"])
        ffmpeg = FFmpeg(in_opts=in_opts, out_opts=out_opts)
        ffmpeg.run(video_path, tmp_path)

        # Clean up fast output by re-encoding the extracted clip
        # Note that this may not exactly correspond to the slow, accurate
        # implementation above
        ffmpeg = FFmpeg(out_opts=["-vsync", "0"])
        ffmpeg.run(tmp_path, output_path)


def _make_ffmpeg_select_arg(frames):
    ss = "+".join(["eq(n\,%d)" % (f - 1) for f in frames])
    return "select='%s'" % ss


def sample_select_frames(
        video_path, frames, output_patt=None, size=None, fast=False,
        retry_with_slow=True):
    '''Samples the specified frames of the video.

    When `fast=False`, this implementation uses `VideoProcessor`. When
    `fast=True`, this implementation uses ffmpeg's `-vf select` option.

    Args:
        video_path: the path to a video
        frames: a sorted list of frame numbers to sample
        output_patt: an optional output pattern like "/path/to/frames-%d.png"
            specifying where to write the sampled frames. If omitted, the
            frames are instead returned in an in-memory list
        size: an optional (width, height) to resize the sampled frames. By
            default, the native dimensions of the frames are used
        fast: whether to use a native ffmpeg method to perform the extraction.
            While faster, this may be inconsistent with other video processing
            methods in ETA. By default, this is False
        retry_with_slow: whether to retry in slow mode if the fast native
            ffmpeg method fails to write all of the video frames. If this
            option is set to `False` and if `fast=True`, the function will just
            return whichever frames the function succeeds in writing out. By
            default, this is True.

    Returns:
        a list of the sampled frames if output_patt is None, and None otherwise
    '''
    if fast:
        try:
            return _sample_select_frames_fast(
                video_path, frames, output_patt, size, retry_with_slow)
        except SampleSelectFramesError as e:
            logger.warning("Select frames fast mode failed: '%s'", e)
            logger.info("Reverting to `fast=False`")

    return _sample_select_frames_slow(video_path, frames, output_patt, size)


class SampleSelectFramesError(Exception):
    '''Exception raised when the `sample_select_frames` method encounters an
    error.
    '''
    pass


def _sample_select_frames_fast(
        video_path, frames, output_patt, size, exception_if_incomplete):
    #
    # As per https://stackoverflow.com/questions/29801975, one cannot pass an
    # argument of length > 131072 to subprocess. So, we have to make sure the
    # user isn't requesting too many frames to handle
    #
    select_arg_str = _make_ffmpeg_select_arg(frames)
    if len(select_arg_str) > 131072:
        raise SampleSelectFramesError(
            "Number of frames (%d) requested too large" % len(frames))

    # If reading into memory, use `png` to ensure lossless-ness
    ext = os.path.splitext(output_patt)[1] if output_patt else ".png"

    with etau.TempDir() as d:
        # Sample frames to disk temporarily
        tmp_patt = os.path.join(d, "frame-%d" + ext)
        ffmpeg = FFmpeg(
            size=size, out_opts=["-vf", select_arg_str, "-vsync", "0"])

        try:
            ffmpeg.run(video_path, tmp_patt)
        except etau.ExecutableRuntimeError:
            #
            # Sometimes ffmpeg can't decode frames in video.
            #

            num_frames = len(etau.parse_pattern(tmp_patt))
            msg = "Only %d of %d expected frames were sampled" % (
                num_frames, len(frames))

            if exception_if_incomplete:
                raise SampleSelectFramesError(msg)

            # Analogous to FFmpegVideoReader, our approach here is to
            # gracefully fail and just give the user however many frames we
            # can...
            logger.warning(msg)
            frames = frames[:num_frames]

        if output_patt is not None:
            # Move frames into place with correct output names
            for idx, fn in enumerate(frames, 1):
                etau.move_file(tmp_patt % idx, output_patt % fn)
            return

        # Read frames into memory
        imgs = []
        for idx in range(1, len(frames) + 1):
            imgs.append(etai.read(tmp_patt % idx))

        return imgs


def _sample_select_frames_slow(video_path, frames, output_patt, size):
    # Parse parameters
    resize_images = size is not None

    if output_patt:
        # Sample frames to disk via VideoProcessor
        p = VideoProcessor(
            video_path, frames=frames, out_images_path=output_patt)
        with p:
            for img in p:
                if resize_images:
                    img = etai.resize(img, *size)
                p.write(img)
        return None

    # Sample frames in memory via FFmpegVideoReader
    with FFmpegVideoReader(video_path, frames=frames) as r:
        if resize_images:
            return [etai.resize(img, *size) for img in r]

        return [img for img in r]


def sample_first_frames(imgs_or_video_path, k, stride=1, size=None):
    '''Samples the first k frames in a video.

    Args:
        imgs_or_video_path: can be either the path to the input video or an
            array of frames of size [num_frames, height, width, num_channels]
        k: number of frames to extract
        stride: number of frames to be skipped in between. By default, a
            contiguous array of frames in extracted
        size: an optional (width, height) to resize the sampled frames. By
            default, the native dimensions of the frames are used

    Returns:
        a numpy array of size [k, height, width, num_channels]
    '''
    # Read frames ...
    if isinstance(imgs_or_video_path, six.string_types):
        # ... from disk
        video_path = imgs_or_video_path
        frames = [i for i in range(1, stride * k + 1, stride)]
        with FFmpegVideoReader(video_path, frames=frames) as vr:
            imgs_out = [img for img in vr]
    else:
        # ... from tensor
        imgs = imgs_or_video_path
        imgs_out = imgs[:(k * stride):stride]

    # Duplicate last frame if necessary
    if k > len(imgs_out):
        num_repeats = k - len(imgs_out)
        imgs_out = np.asarray(imgs_out)
        imgs_out = np.concatenate((
            imgs_out, np.repeat(imgs_out[-1][np.newaxis], num_repeats, axis=0)
        ))

    # Resize frames, if necessary
    if size is not None:
        imgs_out = [etai.resize(img, *size) for img in imgs_out]

    return np.array(imgs_out)


def uniformly_sample_frames(imgs_or_video_path, k, size=None):
    '''Uniformly samples k frames from the video, always including the first
    and last frames.

    If k is larger than the number of frames in the video, duplicate frames
    will be included as necessary so that k frames are always returned.

    Args:
        imgs_or_video_path: can be either the path to the input video or an
            array of frames of size [num_frames, height, width, num_channels]
        k: the number of frames to extract
        size: an optional (width, height) to resize the sampled frames. By
            default, the native dimensions of the frames are used

    Returns:
        a numpy array of size [k, height, width, num_channels]
    '''
    is_video = isinstance(imgs_or_video_path, six.string_types)
    if is_video:
        video_path = imgs_or_video_path
    else:
        imgs = imgs_or_video_path

    # Compute 1-based frames
    num_frames = get_frame_count(video_path) if is_video else len(imgs)
    frames = [int(round(i)) for i in np.linspace(1, min(num_frames, k), k)]

    # Read frames ...
    if is_video:
        # ... from disk
        with FFmpegVideoReader(video_path, frames=frames) as vr:
            imgs_out = [img for img in vr]
    else:
        # ... from tensor
        imgs_out = [imgs[f - 1] for f in frames]

    # Resize frames, if necessary
    if size is not None:
        imgs_out = [etai.resize(img, *size) for img in imgs_out]

    return np.array(imgs_out)


def sliding_window_sample_frames(imgs_or_video_path, k, stride, size=None):
    '''Samples clips from the video using a sliding window of the given
    length and stride.

    If k is larger than the number of frames in the video, duplicate frames
    will be included as necessary so that one window of size k can be returned.

    Args:
        imgs_or_video_path: can be either the path to the input video or an
            array of frames of size [num_frames, height, width, num_channels]
        k: the size of each window
        stride: the stride for sliding window
        size: an optional (width, height) to resize the sampled frames. By
            default, the native dimensions of the frames are used

    Returns:
        a numpy array of size [XXXX, k, height, width, num_channels]
    '''
    is_video = isinstance(imgs_or_video_path, six.string_types)
    if is_video:
        video_path = imgs_or_video_path
    else:
        imgs = imgs_or_video_path

    # Determine clip indices
    num_frames = get_frame_count(video_path) if is_video else len(imgs)
    if k <= num_frames:
        delta = np.arange(1, k + 1)
        offsets = np.array(list(range(0, num_frames + 1 - k, stride)))
        clip_inds = offsets[:, np.newaxis] + delta[np.newaxis, :]
    else:
        # Duplicate last frame as necessary to fill one window of size k
        clip_inds = np.concatenate((
            np.arange(1, num_frames + 1),
            [num_frames] * (k - num_frames)))[np.newaxis]

    # Read frames ...
    imgs_dict = {}
    frames = list(np.unique(clip_inds))
    if is_video:
        # ... from disk
        with FFmpegVideoReader(video_path, frames=frames) as vr:
            for img in vr:
                imgs_dict[vr.frame_number] = img
    else:
        # ... from tensor
        for fn in frames:
            imgs_dict[fn] = imgs[fn - 1]

    # Resize frames, if necessary
    if size is not None:
        imgs_dict = {
            fn: etai.resize(img, *size) for fn, img in iteritems(imgs_dict)
        }

    # Generate clips tensor
    clips = []
    for inds in clip_inds:
        clips.append(np.array([imgs_dict[k] for k in inds]))

    return np.array(clips)


def extract_keyframes(video_path, output_patt=None):
    '''Extracts the keyframes from the video.

    Keyframes are a set of video frames that mark the start of a transition,
    and are faster to extract than an arbitrary frame.

    Args:
        video_path: the path to a video
        output_patt: an optional output pattern like "/path/to/frames-%d.png"
            specifying where to write the sampled frames. If omitted, the
            frames are instead returned in an in-memory list

    Returns:
        a list of the keyframes if output_patt is None, and None otherwise
    '''
    if output_patt:
        # Write frames to disk via VideoProcessor
        p = VideoProcessor(
            video_path, keyframes_only=True, out_images_path=output_patt)
        with p:
            for img in p:
                p.write(img)
        return

    # Load frames into memory via FFmpegVideoReader
    with FFmpegVideoReader(video_path, keyframes_only=True) as r:
        return [img for img in r]


def split_video(
        video_path, output_patt, num_clips=None, clip_duration=None,
        clip_size_bytes=None):
    '''Splits the video into (roughly) equal-sized clips of the specified size.

    Exactly one keyword argument should be provided.

    This implementation uses an `ffmpeg` command of the following form:

    ```
    ffmpeg \
        -i input.mp4 \
        -c copy -segment_time SS.XXX -f segment -reset_timestamps 1 \
        output-%03d.mp4
    ```

    Args:
        video_path: the path to a video
        output_patt: an output pattern like "/path/to/clips-%03d.mp4"
            specifying where to write the output clips
        num_clips: the number of (roughly) equal size clips to break the
            video into
        clip_duration: the (approximate) duration, in seconds, of each clip to
            generate. The last clip may be shorter
        clip_size_bytes: the (approximate) size, in bytes, of each clip to
            generate. The last clip may be smaller
    '''
    #
    # Determine segment time
    #

    metadata = VideoMetadata.build_for(video_path)
    if clip_size_bytes:
        num_clips = metadata.size_bytes / clip_size_bytes

    if num_clips:
        # Round up to nearest second to ensure that an additional small clip
        # is not created at the end
        segment_time = np.ceil(metadata.duration / num_clips)
    elif clip_duration:
        segment_time = clip_duration
    else:
        raise ValueError("One keyword argument must be provided")

    #
    # Perform clipping
    #

    in_opts = []
    out_opts = [
        "-c:v", "copy",
        "-segment_time", "%.3f" % segment_time,
        "-f", "segment",
        "-reset_timestamps", "1",
    ]
    ffmpeg = FFmpeg(in_opts=in_opts, out_opts=out_opts)
    ffmpeg.run(video_path, output_patt)


class VideoProcessor(object):
    '''Class for reading a video and writing a new video frame-by-frame.

    The typical usage is:
    ```
    with VideoProcessor(...) as p:
        for img in p:
            new_img = ... # process img
            p.write(new_img)
    ```
    '''

    def __init__(
            self,
            inpath,
            frames=None,
            keyframes_only=False,
            in_use_ffmpeg=True,
            out_use_ffmpeg=True,
            out_images_path=None,
            out_video_path=None,
            out_clips_path=None,
            out_fps=None,
            out_size=None,
            out_opts=None):
        '''Creates a VideoProcessor instance.

        Args:
            inpath: path to the input video. Passed directly to a VideoReader
            frames: an optional range(s) of frames to process. This argument
                is passed directly to VideoReader
            keyframes_only: whether to only extract keyframes when reading the
                video. Can only be set to True when `in_use_ffmpeg=True`. When
                this is True, `frames` is interpreted as keyframe numbers
            in_use_ffmpeg: whether to use FFmpegVideoReader to read input
                videos rather than OpenCVVideoReader
            out_use_ffmpeg: whether to use FFmpegVideoWriter to write output
                videos rather than OpenCVVideoWriter
            out_images_path: a path like "/path/to/frames/%05d.png" with one
                placeholder that specifies where to save frames as individual
                images when the write() method is called. When out_images_path
                is None or "", no images are written
            out_video_path: a path like "/path/to/video.mp4" that specifies
                where to save a single output video that contains all of the
                frames passed to the write() method concatenated together,
                regardless of any potential frame range gaps. When
                out_video_path is None or "", no video is written
            out_clips_path: a path like "/path/to/video/%05d-%05d.mp4" with two
                placeholders that specifies where to save output video clips
                for each frame range when the write() method is called. When
                out_clips_path is None or "", no videos are written
            out_fps: a frame rate for the output video, if any. If the input
                source is a video and fps is None, the same frame rate is used
            out_size: the frame size for the output video, if any. If out_size
                is None, the input frame size is assumed
            out_opts: a list of output video options for FFmpeg. Passed
                directly to FFmpegVideoWriter. Only applicable when
                out_use_ffmpeg = True

        Raises:
            VideoProcessorError: if insufficient options are supplied to
                construct a VideoWriter
        '''
        if in_use_ffmpeg:
            self._reader = FFmpegVideoReader(
                inpath, frames=frames, keyframes_only=keyframes_only)
        elif keyframes_only:
            raise VideoProcessorError(
                "Must have `in_use_ffmpeg=True` when `keyframes_only=True`")
        else:
            self._reader = OpenCVVideoReader(inpath, frames=frames)
        self._video_clip_writer = None
        self._video_writer = None
        self._write_images = bool(out_images_path)
        self._write_video = bool(out_video_path)
        self._write_clips = bool(out_clips_path)

        self.inpath = inpath
        self.frames = frames
        self.in_use_ffmpeg = in_use_ffmpeg
        self.out_use_ffmpeg = out_use_ffmpeg
        self.out_images_path = out_images_path
        self.out_video_path = out_video_path
        self.out_clips_path = out_clips_path
        if out_fps is not None and out_fps > 0:
            self.out_fps = out_fps
        elif self._reader.frame_rate > 0:
            self.out_fps = self._reader.frame_rate
        else:
            raise VideoProcessorError(
                "The inferred frame rate '%s' cannot be used. You must " +
                "manually specify a frame rate" % str(self._reader.frame_rate))
        self.out_size = out_size if out_size else self._reader.frame_size
        self.out_opts = out_opts

        if self._write_video:
            self._video_writer = self._new_video_writer(
                self.out_video_path)

    def __enter__(self):
        return self

    def __exit__(self, *args):
        self.close()

    def __iter__(self):
        return self

    def __next__(self):
        return self.process()

    @property
    def input_frame_size(self):
        '''The (width, height) of each input frame.'''
        return self._reader.frame_size

    @property
    def output_frame_size(self):
        '''The (width, height) of each output frame.'''
        return self.out_size

    @property
    def input_frame_rate(self):
        '''The input frame rate.'''
        return self._reader.frame_rate

    @property
    def output_frame_rate(self):
        '''The output frame rate.'''
        return self.out_fps

    @property
    def frame_number(self):
        '''The current frame number, or -1 if no frames have been read.'''
        return self._reader.frame_number

    @property
    def frame_range(self):
        '''The (first, last) frames for the current range, or (-1, -1) if no
        frames have been read.
        '''
        return self._reader.frame_range

    @property
    def is_new_frame_range(self):
        '''Whether the current frame is the first in a new range.'''
        return self._reader.is_new_frame_range

    @property
    def total_frame_count(self):
        '''The total number of frames in the video.'''
        return self._reader.total_frame_count

    def process(self):
        '''Returns the next frame.

        Returns:
            img: the frame as a numpy array
        '''
        img = self._reader.read()
        if self._write_clips and self._reader.is_new_frame_range:
            self._reset_video_clip_writer()
        return img

    def write(self, img):
        '''Appends the image to the output VideoWriter(s).

        Args:
            img: an numpy array containing the image
        '''
        if self._write_images:
            etai.write(img, self.out_images_path % self._reader.frame_number)
        if self._write_video:
            self._video_writer.write(img)
        if self._write_clips:
            self._video_clip_writer.write(img)

    def close(self):
        '''Closes the video processor.'''
        self._reader.close()
        if self._video_writer is not None:
            self._video_writer.close()
        if self._video_clip_writer is not None:
            self._video_clip_writer.close()

    def _reset_video_clip_writer(self):
        if self._video_clip_writer is not None:
            self._video_clip_writer.close()

        outpath = self.out_clips_path % self._reader.frame_range
        self._video_clip_writer = self._new_video_writer(outpath)

    def _new_video_writer(self, outpath):
        if self.out_use_ffmpeg:
            return FFmpegVideoWriter(
                outpath, self.out_fps, self.out_size, out_opts=self.out_opts)

        return OpenCVVideoWriter(
            outpath, self.out_fps, self.out_size)


class VideoProcessorError(Exception):
    '''Exception raised when a problem with a VideoProcessor is encountered.'''
    pass


class VideoReader(object):
    '''Base class for reading videos.

    This class declares the following conventions:

        (a) `VideoReader`s implement the context manager interface. This means
            that models can optionally use context to perform any necessary
            setup and teardown, and so any code that uses a `VideoReader`
            should use the `with` syntax

        (b) `VideoReader`s support a `reset()` method that allows them to be
            reset back to their first frame, on demand
    '''

    def __init__(self, inpath, frames):
        '''Initializes a VideoReader base instance.

        Args:
            inpath: the input video path
            frames: one of the following quantities specifying a collection of
                frames to process:
                - None (all frames)
                - "*" (all frames)
                - a string like "1-3,6,8-10"
                - an `eta.core.frames.FrameRange` instance
                - an `eta.core.frames.FrameRanges` instance
                - an iterable, e.g., [1, 2, 3, 6, 8, 9, 10]. The frames do not
                    need to be in sorted order
        '''
        self.inpath = inpath

        # Parse frames
        if frames is None or frames == "*":
            frames = "1-%d" % self.total_frame_count
        self._ranges = etaf.parse_frame_ranges(frames)
        self.frames = self._ranges.to_human_str()

    def __enter__(self):
        return self

    def __exit__(self, *args):
        self.close()

    def __iter__(self):
        return self

    def __next__(self):
        return self.read()

    def close(self):
        '''Closes the VideoReader.

        Subclasses can override this method if necessary.
        '''
        pass

    def reset(self):
        '''Resets the VideoReader so that the next call to `read()` will return
        the first frame.
        '''
        raise NotImplementedError("subclass must implement reset()")

    def _reset(self):
        '''Base VideoReader implementation of `reset()`. Subclasses must call
        this method internally within `reset()`.
        '''
        self._ranges.reset()

    @property
    def frame_number(self):
        '''The current frame number, or -1 if no frames have been read.'''
        return self._ranges.frame

    @property
    def frame_range(self):
        '''The (first, last) frames for the current range, or (-1, -1) if no
        frames have been read.
        '''
        return self._ranges.frame_range

    @property
    def is_new_frame_range(self):
        '''Whether the current frame is the first in a new range.'''
        return self._ranges.is_new_frame_range

    @property
    def encoding_str(self):
        '''The video encoding string.'''
        raise NotImplementedError("subclass must implement encoding_str")

    @property
    def frame_size(self):
        '''The (width, height) of each frame.'''
        raise NotImplementedError("subclass must implement frame_size")

    @property
    def frame_rate(self):
        '''The frame rate.'''
        raise NotImplementedError("subclass must implement frame_rate")

    @property
    def total_frame_count(self):
        '''The total number of frames in the video.'''
        raise NotImplementedError("subclass must implement total_frame_count")

    def read(self):
        '''Reads the next frame.

        Returns:
            img: the next frame
        '''
        raise NotImplementedError("subclass must implement read()")


class VideoReaderError(Exception):
    '''Exception raised when a problem with a VideoReader is encountered.'''
    pass


class FFmpegVideoReader(VideoReader):
    '''Class for reading video using ffmpeg.

    The input video can be a standalone video file like "/path/to/video.mp4"
    or a directory of frames like "/path/to/frames/%05d.png". This path is
    passed directly to ffmpeg.

    A frames string like "1-5,10-15" can optionally be passed to only read
    certain frame ranges.

    This class uses 1-based indexing for all frame operations.
    '''

    def __init__(self, inpath, frames=None, keyframes_only=False):
        '''Creates an FFmpegVideoReader instance.

        Args:
            inpath: path to the input video, which can be a standalone video
                file like "/path/to/video.mp4" or a directory of frames like
                "/path/to/frames/%05d.png". This path is passed directly to
                ffmpeg
            frames: one of the following optional quantities specifying a
                collection of frames to process:
                - None (all frames - the default)
                - "*" (all frames)
                - a string like "1-3,6,8-10"
                - an `eta.core.frames.FrameRange` instance
                - an `eta.core.frames.FrameRanges` instance
                - an iterable, e.g., [1, 2, 3, 6, 8, 9, 10]. The frames do not
                    need to be in sorted order
            keyframes_only: whether to only read keyframes. By default, this
                is False. When this is True, `frames` is interpreted as
                keyframe numbers
        '''
        # Parse args
        if keyframes_only:
            in_opts = ["-skip_frame", "nokey", "-vsync", "0"]
        else:
            in_opts = None

        self._stream_info = VideoStreamInfo.build_for(inpath)
        self._ffmpeg = FFmpeg(
            in_opts=in_opts,
            out_opts=[
                "-vsync", "0",              # never omit frames
                "-f", 'image2pipe',         # pipe frames to stdout
                "-vcodec", "rawvideo",      # output will be raw video
                "-pix_fmt", "rgb24",        # pixel format
            ],
        )
        self._raw_frame = None

        self._open_stream(inpath)
        super(FFmpegVideoReader, self).__init__(inpath, frames)

    def close(self):
        '''Closes the FFmpegVideoReader.'''
        self._ffmpeg.close()

    def reset(self):
        '''Resets the FFmpegVideoReader.'''
        self.close()
        self._reset()
        self._open_stream(self.inpath)

    @property
    def encoding_str(self):
        '''The video encoding string.'''
        return self._stream_info.encoding_str

    @property
    def frame_size(self):
        '''The (width, height) of each frame.'''
        return self._stream_info.frame_size

    @property
    def frame_rate(self):
        '''The frame rate.'''
        return self._stream_info.frame_rate

    @property
    def total_frame_count(self):
        '''The total number of frames in the video, or 0 if it could not be
        determined.
        '''
        return self._stream_info.total_frame_count

    def read(self):
        '''Reads the next frame.

        If any problem is encountered while reading the frame, a warning is
        logged and a StopIteration is raised. This means that FFmpegVideoReader
        will gracefully fail when malformed videos are encountered.

        Returns:
            img: the next frame

        Raises:
            StopIteration: if there are no more frames to process or the next
                frame could not be read or parsed for any reason
        '''
        for _ in range(max(0, self.frame_number), next(self._ranges)):
            if not self._grab():
                logger.warning(
                    "Failed to grab frame %d. Raising StopIteration now",
                    self.frame_number)
                raise StopIteration
        return self._retrieve()

    def _grab(self):
        try:
            width, height = self.frame_size
            self._raw_frame = self._ffmpeg.read(width * height * 3)
            return True
        except Exception as e:
            logger.warning(e, exc_info=True)
            self._raw_frame = None
            return False

    def _retrieve(self):
        # Stop when ffmpeg returns empty bits. This can happen when the end of
        # the video is reached
        if not self._raw_frame:
            logger.warning(
                "Found empty frame %d. Raising StopIteration now",
                self.frame_number)
            raise StopIteration

        width, height = self.frame_size
        try:
            vec = np.fromstring(self._raw_frame, dtype="uint8")
            return vec.reshape((height, width, 3))
        except ValueError as e:
            # Possible alternative: return all zeros matrix instead
            # return np.zeros((height, width, 3), dtype="uint8")
            logger.warning(e, exc_info=True)
            logger.warning(
                "Unable to parse frame %d; Raising StopIteration now",
                self.frame_number)
            raise StopIteration

    def _open_stream(self, inpath):
        self._ffmpeg.run(inpath, "-")
        self._raw_frame = None


class SampledFramesVideoReader(VideoReader):
    '''Class for reading video stored as sampled frames on disk.

    This class uses 1-based indexing for all frame operations.
    '''

    def __init__(self, frames_dir, frames=None):
        '''Creates a SampledFramesVideoReader instance.

        Args:
            frames_dir: the path to a directory of frames, which must be
                parseable by `eta.core.utils.parse_dir_pattern()`
            frames: one of the following optional quantities specifying a
                collection of frames to process:
                - None (all frames - the default)
                - "*" (all frames)
                - a string like "1-3,6,8-10"
                - an `eta.core.frames.FrameRange` instance
                - an `eta.core.frames.FrameRanges` instance
                - an iterable, e.g., [1, 2, 3, 6, 8, 9, 10]. The frames do not
                    need to be in sorted order
        '''
        self._frames_dir = None
        self._frames_patt = None
        self._frame_size = None
        self._total_frame_count = None

        all_frames = self._init_for_frames_dir(frames_dir)
        if frames is None or frames == "*":
            frames = all_frames

        super(SampledFramesVideoReader, self).__init__(frames_dir, frames)

    def reset(self):
        '''Resets the SampledFramesVideoReader.'''
        self.close()
        self._reset()

    @property
    def encoding_str(self):
        '''The video encoding string.'''
        return None

    @property
    def frame_size(self):
        '''The (width, height) of each frame.'''
        return self._frame_size

    @property
    def frame_rate(self):
        '''The frame rate.'''
        return None

    @property
    def total_frame_count(self):
        '''The total number of frames in the video, or 0 if it could not be
        determined.
        '''
        return self._total_frame_count

    def read(self):
        '''Reads the next frame.

        Returns:
            img: the next frame

        Raises:
            StopIteration: if there are no more frames to process or the next
                frame could not be read or parsed for any reason
        '''
        frame_number = next(self._ranges)
        try:
            return etai.read(self._frames_patt % frame_number)
        except:
            logger.warning(
                "Failed to grab frame %d. Raising StopIteration now",
                frame_number)
            raise StopIteration

    def _init_for_frames_dir(self, frames_dir):
        frames_patt, all_frames = etau.parse_dir_pattern(frames_dir)
        if not all_frames:
            raise ValueError("Found no frames in '%s'" % frames_dir)

        img = etai.read(frames_patt % all_frames[0])

        self._frames_dir = frames_dir
        self._frames_patt = frames_patt
        self._frame_size = etai.to_frame_size(img=img)
        self._total_frame_count = all_frames[-1]

        return all_frames


class OpenCVVideoReader(VideoReader):
    '''Class for reading video using OpenCV.

    The input video can be a standalone video file like "/path/to/video.mp4"
    or a directory of frames like "/path/to/frames/%05d.png". This path is
    passed directly to cv2.VideoCapture. So, for example, if you specify a
    directory of frames, the frame numbering must start from 0-3.

    A frames string like "1-5,10-15" can optionally be passed to only read
    certain frame ranges.

    This class uses 1-based indexing for all frame operations.
    '''

    def __init__(self, inpath, frames=None):
        '''Creates an OpenCVVideoReader instance.

        Args:
            inpath: path to the input video, which can be a standalone video
                file like "/path/to/video.mp4" or a directory of frames like
                "/path/to/frames/%05d.png". This path is passed directly to
                cv2.VideoCapture
            frames: one of the following optional quantities specifying a
                collection of frames to process:
                - None (all frames - the default)
                - "*" (all frames)
                - a string like "1-3,6,8-10"
                - an `eta.core.frames.FrameRange` instance
                - an `eta.core.frames.FrameRanges` instance
                - an iterable, e.g., [1, 2, 3, 6, 8, 9, 10]. The frames do not
                    need to be in sorted order

        Raises:
            OpenCVVideoReaderError: if the input video could not be opened
        '''
        self._cap = None

        self._open_stream(inpath)
        super(OpenCVVideoReader, self).__init__(inpath, frames)

    def close(self):
        '''Closes the OpenCVVideoReader.'''
        if self._cap is not None:
            self._cap.release()
            self._cap = None

    def reset(self):
        '''Resets the OpenCVVideoReader.'''
        self.close()
        self._reset()
        self._open_stream(self.inpath)

    @property
    def encoding_str(self):
        '''Return the video encoding string.'''
        try:
            # OpenCV 3
            code = int(self._cap.get(cv2.CAP_PROP_FOURCC))
        except AttributeError:
            # OpenCV 2
            code = int(self._cap.get(cv2.cv.CV_CAP_PROP_FOURCC))
        return FOURCC.int_to_str(code)

    @property
    def frame_size(self):
        '''The (width, height) of each frame.'''
        try:
            # OpenCV 3
            return (
                int(self._cap.get(cv2.CAP_PROP_FRAME_WIDTH)),
                int(self._cap.get(cv2.CAP_PROP_FRAME_HEIGHT)),
            )
        except AttributeError:
            # OpenCV 2
            return (
                int(self._cap.get(cv2.cv.CV_CAP_PROP_FRAME_WIDTH)),
                int(self._cap.get(cv2.cv.CV_CAP_PROP_FRAME_HEIGHT)),
            )

    @property
    def frame_rate(self):
        '''The frame rate.'''
        try:
            # OpenCV 3
            return float(self._cap.get(cv2.CAP_PROP_FPS))
        except AttributeError:
            # OpenCV 2
            return float(self._cap.get(cv2.cv.CV_CAP_PROP_FPS))

    @property
    def total_frame_count(self):
        '''The total number of frames in the video.'''
        try:
            # OpenCV 3
            return int(self._cap.get(cv2.CAP_PROP_FRAME_COUNT))
        except AttributeError:
            # OpenCV 2
            return int(self._cap.get(cv2.cv.CV_CAP_PROP_FRAME_COUNT))

    def read(self):
        '''Reads the next frame.

        If any problem is encountered while reading the frame, a warning is
        logged and a StopIteration is raised. This means that OpenCVVideoReader
        will gracefully fail when malformed videos are encountered.

        Returns:
            img: the next frame

        Raises:
            StopIteration: if there are no more frames to process or the next
                frame could not be read or parsed for any reason
        '''
        for _ in range(max(0, self.frame_number), next(self._ranges)):
            if not self._grab():
                logger.warning(
                    "Failed to grab frame %d. Raising StopIteration now",
                    self.frame_number)
                raise StopIteration
        return self._retrieve()

    def _grab(self):
        try:
            return self._cap.grab()
        except Exception as e:
            logger.warning(e, exc_info=True)
            return False

    def _retrieve(self):
        try:
            img_bgr = self._cap.retrieve()[1]
            return etai.bgr_to_rgb(img_bgr)
        except Exception as e:
            logger.warning(e, exc_info=True)
            logger.warning(
                "Unable to parse frame %d; Raising StopIteration now",
                self.frame_number)
            raise StopIteration

    def _open_stream(self, inpath):
        self._cap = cv2.VideoCapture(inpath)
        if not self._cap.isOpened():
            raise OpenCVVideoReaderError("Unable to open '%s'" % inpath)


class OpenCVVideoReaderError(VideoReaderError):
    '''Error raised when a problem with an OpenCVVideoReader is encountered.'''
    pass


class VideoWriter(object):
    '''Base class for writing videos.

    This class declares the following conventions:

        (a) `VideoWriter`s implement the context manager interface. This means
            that subclasses can optionally use context to perform any necessary
            setup and teardown, and so any code that uses a `VideoWriter`
            should use the `with` syntax
    '''

    def __enter__(self):
        return self

    def __exit__(self, *args):
        self.close()

    def write(self, img):
        '''Appends the image to the output video.

        Args:
            img: a numpy array
        '''
        raise NotImplementedError("subclass must implement write()")

    def close(self):
        '''Closes the VideoWriter.'''
        pass


class VideoWriterError(Exception):
    '''Exception raised when a problem with a VideoWriter is encountered.'''
    pass


class FFmpegVideoWriter(VideoWriter):
    '''Class for writing videos using ffmpeg.'''

    def __init__(self, outpath, fps, size, out_opts=None):
        '''Creates an FFmpegVideoWriter instance.

        Args:
            outpath: the output video path. Existing files are overwritten,
                and the directory is created if necessary
            fps: the frame rate
            size: the (width, height) of each frame
            out_opts: an optional list of output options for FFmpeg
        '''
        self.outpath = outpath
        self.fps = fps
        self.size = size

        self._ffmpeg = FFmpeg(
            in_opts=[
                "-f", "rawvideo",           # input will be raw video
                "-vcodec", "rawvideo",      # input will be raw video
                "-s", "%dx%d" % self.size,  # frame size
                "-pix_fmt", "rgb24",        # pixel format
                "-r", str(self.fps),        # frame rate
            ],
            out_opts=out_opts,
        )
        self._ffmpeg.run("-", self.outpath)

    def write(self, img):
        '''Appends the image to the output video.

        Args:
            img: a numpy array
        '''
        self._ffmpeg.stream(img.tostring())

    def close(self):
        '''Closes the FFmpegVideoWriter.'''
        self._ffmpeg.close()


class OpenCVVideoWriter(VideoWriter):
    '''Class for writing videos using cv2.VideoWriter.

    Uses the default encoding scheme for the extension of the output path.
    '''

    def __init__(self, outpath, fps, size):
        '''Creates an OpenCVVideoWriter instance.

        Args:
            outpath: the output video path. Existing files are overwritten,
                and the directory is created if necessary
            fps: the frame rate
            size: the (width, height) of each frame

        Raises:
            OpenCVVideoWriterError: if the writer failed to open
        '''
        self.outpath = outpath
        self.fps = fps
        self.size = size
        self._writer = cv2.VideoWriter()

        etau.ensure_path(self.outpath)
        self._writer.open(self.outpath, -1, self.fps, self.size, True)
        if not self._writer.isOpened():
            raise OpenCVVideoWriterError("Unable to open '%s'" % self.outpath)

    def write(self, img):
        '''Appends the image to the output video.

        Args:
            img: a numpy array
        '''
        self._writer.write(etai.rgb_to_bgr(img))

    def close(self):
        '''Closes the video writer.'''
        # self._writer.release()  # warns to use a separate thread
        threading.Thread(target=self._writer.release, args=()).start()


class OpenCVVideoWriterError(VideoWriterError):
    '''Exception raised when a problem with an OpenCVVideoWriter is
    encountered.
    '''
    pass


class FFprobe(object):
    '''Interface for the ffprobe binary.'''

    DEFAULT_GLOBAL_OPTS = ["-loglevel", "error"]

    def __init__(self, global_opts=None, opts=None):
        '''Creates an FFprobe instance.

        Args:
            global_opts: a list of global options for ffprobe. By default,
                self.DEFAULT_GLOBAL_OPTS is used
            opts: a list of options for ffprobe
        '''
        self._global_opts = global_opts or self.DEFAULT_GLOBAL_OPTS
        self._opts = opts or []

        self._args = None
        self._p = None

    @property
    def cmd(self):
        '''The last executed ffprobe command string, or None if run() has not
        yet been called.
        '''
        return " ".join(self._args) if self._args else None

    def run(self, inpath, decode=False):
        '''Run the ffprobe binary with the specified input path.

        Args:
            inpath: the input path

        Returns:
            out: the stdout from the ffprobe binary
            decode: whether to decode the output bytes into utf-8 strings. By
                default, the raw bytes are returned

        Raises:
            ExecutableNotFoundError: if the ffprobe binary cannot be found
            ExecutableRuntimeError: if the ffprobe binary raises an error
                during execution
        '''
        self._args = (
            ["ffprobe"] +
            self._global_opts +
            self._opts +
            ["-i", inpath]
        )

        try:
            self._p = Popen(
                self._args,
                stdout=PIPE,
                stderr=PIPE,
            )
        except EnvironmentError as e:
            if e.errno == errno.ENOENT:
                raise etau.ExecutableNotFoundError("ffprobe")

            raise

        out, err = self._p.communicate()
        if self._p.returncode != 0:
            raise etau.ExecutableRuntimeError(self.cmd, err)

        return out.decode("utf-8") if decode else out


class FFmpeg(object):
    '''Interface for the ffmpeg binary.

    Example usages:
        # Convert a video to sampled frames
        ffmpeg = = FFmpeg()
        ffmpeg.run("/path/to/video.mp4", "/path/to/frames/%05d.png")

        # Resize a video
        ffmpeg = FFmpeg(size=(512, -1))
        ffmpeg.run("/path/to/video.mp4", "/path/to/resized.mp4")

        # Change the frame rate of a video
        ffmpeg = FFmpeg(fps=10)
        ffmpeg.run("/path/to/video.mp4", "/path/to/resampled.mp4")
    '''

    DEFAULT_GLOBAL_OPTS = ["-loglevel", "error"]

    DEFAULT_IN_OPTS = ["-vsync", "0"]

    DEFAULT_VIDEO_OUT_OPTS = [
        "-c:v", "libx264", "-preset", "medium", "-crf", "23",
        "-pix_fmt", "yuv420p", "-vsync", "0", "-an"]

    DEFAULT_IMAGES_OUT_OPTS = ["-vsync", "0"]

    def __init__(
            self,
            fps=None,
            size=None,
            scale=None,
            global_opts=None,
            in_opts=None,
            out_opts=None):
        '''Creates an FFmpeg instance.

        Args:
            fps: an optional output frame rate. By default, the native frame
                rate of the input video is used
            size: an optional output (width, height) for each frame. At most
                one dimension can be -1, in which case the aspect ratio is
                preserved
            scale: an optional positive number by which to scale the input
                video (e.g., 0.5 or 2)
            global_opts: an optional list of global options for ffmpeg. By
                default, self.DEFAULT_GLOBAL_OPTS is used
            in_opts: an optional list of input options for ffmpeg, By default,
                self.DEFAULT_IN_OPTS is used
            out_opts: an optional list of output options for ffmpeg. By
                default, self.DEFAULT_VIDEO_OUT_OPTS is used when the output
                path is a video file and self.DEFAULT_IMAGES_OUT_OPTS is used
                when the output path is an image sequence
        '''
        self.is_input_streaming = False
        self.is_output_streaming = False

        self._filter_opts = self._gen_filter_opts(fps, size, scale)
        self._global_opts = global_opts or self.DEFAULT_GLOBAL_OPTS
        self._in_opts = in_opts
        self._out_opts = out_opts
        self._args = None
        self._p = None

    def __enter__(self):
        return self

    def __exit__(self, *args):
        self.close()

    @property
    def cmd(self):
        '''The last executed ffmpeg command string, or None if run() has not
        yet been called.
        '''
        return " ".join(self._args) if self._args else None

    def run(self, inpath, outpath):
        '''Run the ffmpeg binary with the specified input/outpath paths.

        Args:
            inpath: the input path. If inpath is "-", input streaming mode is
                activated and data can be passed via the stream() method
            outpath: the output path. Existing files are overwritten, and the
                directory is created if needed. If outpath is "-", output
                streaming mode is activated and data can be read via the
                read() method

        Raises:
            ExecutableNotFoundError: if the ffmpeg binary cannot be found
            ExecutableRuntimeError: if the ffmpeg binary raises an error during
                execution
        '''
        self.is_input_streaming = (inpath == "-")
        self.is_output_streaming = (outpath == "-")

        # Input options
        if self._in_opts is None:
            in_opts = self.DEFAULT_IN_OPTS
        else:
            in_opts = self._in_opts

        # Output options
        if self._out_opts is None:
            if is_supported_video_file(outpath):
                out_opts = self.DEFAULT_VIDEO_OUT_OPTS
            else:
                out_opts = self.DEFAULT_IMAGES_OUT_OPTS
        else:
            out_opts = self._out_opts

        # Add filters to output options, if necessary
        out_opts = list(out_opts)
        if self._filter_opts:
            merged = False
            for idx, o in enumerate(out_opts):
                if o.strip() == self._filter_opts[0]:
                    # Merge with existing filter(s)
                    out_opts[idx + 1] += "," + self._filter_opts[1]
                    merged = True
                    break

            if not merged:
                # Append filters
                out_opts += self._filter_opts

        # Construct ffmpeg command
        self._args = (
            ["ffmpeg"] +
            self._global_opts +
            in_opts + ["-i", inpath] +
            out_opts + [outpath]
        )

        if not self.is_output_streaming:
            etau.ensure_path(outpath)

        try:
            logger.debug("Executing '%s'", self.cmd)
            self._p = Popen(self._args, stdin=PIPE, stdout=PIPE, stderr=PIPE)
        except EnvironmentError as e:
            if e.errno == errno.ENOENT:
                raise etau.ExecutableNotFoundError("ffmpeg")

            raise

        # Run non-streaming jobs immediately
        if not (self.is_input_streaming or self.is_output_streaming):
            err = self._p.communicate()[1]
            if self._p.returncode != 0:
                raise etau.ExecutableRuntimeError(self.cmd, err)

    def stream(self, string):
        '''Writes the string to ffmpeg's stdin stream.

        Args:
            string: the string to write

        Raises:
            FFmpegStreamingError: if input streaming mode is not active
        '''
        if not self.is_input_streaming:
            raise FFmpegStreamingError("Not currently input streaming")
        self._p.stdin.write(string)

    def read(self, num_bytes):
        '''Reads the given number of bytes from ffmpeg's stdout stream.

        Args:
            num_bytes: the number of bytes to read

        Returns:
            the bytes

        Raises:
            FFmpegStreamingError: if output streaming mode is not active
        '''
        if not self.is_output_streaming:
            raise FFmpegStreamingError("Not currently output streaming")
        return self._p.stdout.read(num_bytes)

    def close(self):
        '''Closes a streaming ffmpeg program, if necessary.'''
        if self.is_input_streaming or self.is_output_streaming:
            self._p.stdin.close()
            self._p.stdout.close()
            self._p.wait()
        self._p = None
        self.is_input_streaming = False
        self.is_output_streaming = False

    @staticmethod
    def _gen_filter_opts(fps, size, scale):
        filters = []
        if fps is not None and fps > 0:
            filters.append("fps={0}".format(fps))
        if size:
            filters.append("scale={0}:{1}".format(*size))

            #
            # If the aspect ratio is changing, we must manually set SAR/DAR
            # https://stackoverflow.com/questions/34148780/ffmpeg-setsar-value-gets-overriden
            #
            if all(p > 0 for p in size):
                # Force square pixels
                filters.append("setsar=sar=1:1")

                # Force correct display aspect ratio when playing video
                filters.append("setdar=dar={0}/{1}".format(*size))

        elif scale:
            filters.append("scale=iw*{0}:ih*{0}".format(scale))
        return ["-vf", ",".join(filters)] if filters else []


class FFmpegStreamingError(Exception):
    '''Exception raised when an error occurs while operating an FFmpeg instance
    in streaming mode.
    '''
    pass


class FOURCC(object):
    '''Class reprsesenting a FOURCC code.'''

    def __init__(self, _i=None, _s=None):
        '''Creates a FOURCC instance.

        Don't call this directly! Instead, use `from_str ` or `from_int` to
        create a FOURCC instance.

        Args:
            _i: the integer representation of the FOURCC code
            _s: the string representation of the FOURCC code
        '''
        if _i:
            self.int = _i
            self.str = FOURCC.int_to_str(_i)
        elif _s:
            self.int = FOURCC.str_to_int(_s)
            self.str = _s

    @classmethod
    def from_str(cls, s):
        '''Construct a FOURCC instance from a string.

        Args:
            s: the string representation of the FOURCC code

        Returns:
            a FOURCC instance
        '''
        return cls(_s=s)

    @classmethod
    def from_int(cls, i):
        '''Construct a FOURCC instance from an integer.

        Args:
            i: the integer representation of the FOURCC code

        Returns:
            a FOURCC instance
        '''
        return cls(_i=i)

    @staticmethod
    def str_to_int(s):
        '''Returns the integer representation of the given FOURCC string.

        Args:
            s: the string representation of the FOURCC code

        Returns:
            the integer representation of the FOURCC code
        '''
        try:
            # OpenCV 3
            return cv2.VideoWriter_fourcc(*s)
        except AttributeError:
            # OpenCV 2
            return cv2.cv.FOURCC(*s)

    @staticmethod
    def int_to_str(i):
        '''Returns the string representation of the given FOURCC integer.

        Args:
            i: the integer representation of the FOURCC code

        Returns:
            the string representation of the FOURCC code
        '''
        return chr((i & 0x000000FF) >> 0) + \
               chr((i & 0x0000FF00) >> 8) + \
               chr((i & 0x00FF0000) >> 16) + \
               chr((i & 0xFF000000) >> 24)<|MERGE_RESOLUTION|>--- conflicted
+++ resolved
@@ -745,24 +745,6 @@
         fns = self.get_frame_numbers()
         return (fns[0], fns[-1]) if fns else (None, None)
 
-<<<<<<< HEAD
-    def merge_video_labels(self, video_labels, reindex=False):
-        '''Merges the given VideoLabels into this labels.
-
-        Args:
-            video_labels: a VideoLabels instance
-            reindex: whether to reindex objects in `video_labels` before
-                merging so that all indices are unique
-        '''
-        if reindex:
-            self._reindex_objects(video_labels)
-
-        self.attrs.add_container(video_labels.attrs)
-        for frame_number in video_labels:
-            self.add_frame(video_labels[frame_number], overwrite=False)
-
-=======
->>>>>>> b13443ad
     def add_video_attribute(self, video_attr):
         '''Adds the given video attribute to the video.
 
@@ -880,12 +862,17 @@
         for event in events:
             self.add_event(event)
 
-    def merge_video_labels(self, video_labels):
+    def merge_video_labels(self, video_labels, reindex=False):
         '''Merges the given VideoLabels into this labels.
 
         Args:
             video_labels: a VideoLabels instance
-        '''
+            reindex: whether to reindex objects in `video_labels` before
+                merging so that all indices are unique
+        '''
+        if reindex:
+            self._reindex_objects(video_labels)
+
         self.add_video_attributes(video_labels.attrs)
         self.add_events(video_labels.events)
         for frame_labels in video_labels.iter_frames():
