'''
Core tools and data structures for working with videos.

Notes:
    [frame numbers] ETA uses 1-based indexing for all frame numbers

    [image format] ETA stores images exclusively in RGB format. In contrast,
        OpenCV stores its images in BGR format, so all images that are read or
        produced outside of this library must be converted to RGB. This
        conversion can be done via `eta.core.image.bgr_to_rgb()`

Copyright 2017-2019, Voxel51, Inc.
voxel51.com

Brian Moore, brian@voxel51.com
Jason Corso, jason@voxel51.com
'''
# pragma pylint: disable=redefined-builtin
# pragma pylint: disable=unused-wildcard-import
# pragma pylint: disable=wildcard-import
from __future__ import absolute_import
from __future__ import division
from __future__ import print_function
from __future__ import unicode_literals
from builtins import *
from future.utils import iteritems, itervalues
import six
# pragma pylint: enable=redefined-builtin
# pragma pylint: enable=unused-wildcard-import
# pragma pylint: enable=wildcard-import

from collections import defaultdict, OrderedDict
import dateutil.parser
import errno
import logging
import os
from subprocess import Popen, PIPE
import threading

import cv2
import numpy as np

from eta.core.data import AttributeContainer, AttributeContainerSchema
import eta.core.gps as etag
import eta.core.image as etai
from eta.core.events import DetectedEventContainer
from eta.core.objects import DetectedObjectContainer
from eta.core.serial import load_json, Serializable, Set, BigSet
import eta.core.utils as etau


logger = logging.getLogger(__name__)


#
# The file extensions of supported video files. Use LOWERCASE!
#
# In practice, any video that ffmpeg can read will be supported. Nonetheless,
# we enumerate this list here so that the ETA type system can verify the
# extension of a video provided to a pipeline at build time.
#
# This list was taken from https://en.wikipedia.org/wiki/Video_file_format
# with additions from other places on an ad-hoc basis
#
SUPPORTED_VIDEO_FILE_FORMATS = {
    ".3g2", ".3gp", ".m2ts", ".mts", ".amv", ".avi", ".f4a", ".f4b", ".f4p",
    ".f4v", ".flv", ".m2v", ".m4p", ".m4v", ".mkv", ".mov", ".mp2", ".mp4",
    ".mpe", ".mpeg", ".mpg", ".mpv", ".m2ts", ".mts", ".nsv", ".ogg", ".ogv",
    ".qt", ".rm", ".rmvb", ".svi", ".ts", ".tsv", ".tsa", ".vob", ".webm",
    ".wmv", ".yuv"
}


def is_supported_video(path):
    '''Determines whether the given filepath points to a supported video.

    Args:
        path: the path to a video, like `/path/to/video.mp4` or
            `/path/to/frames-%05d.jpg`

    Returns:
        True/False if the path refers to a supported video type
    '''
    return is_supported_video_file(path) or is_supported_image_sequence(path)


def is_supported_video_file(path):
    '''Determines whether the given filepath points to a supported video file
    type.

    Args:
        path: the path to a video file, like `/path/to/video.mp4`

    Returns:
        True/False if the path refers to a supported video file type
    '''
    return os.path.splitext(path)[1].lower() in SUPPORTED_VIDEO_FILE_FORMATS


def is_supported_image_sequence(path):
    '''Determines whether the given filepath points to a supported image
    sequence type.

    Args:
        path: the path to an image sequence, like `/path/to/frames-%05d.jpg`

    Returns:
        True/False if the path refers to a supported video file type
    '''
    try:
        _ = path % 1
        return etai.is_supported_image(path)
    except TypeError:
        return False


def is_same_video_file_format(path1, path2):
    '''Determines whether the video files have the same supported format.

    Args:
        path1: the path to a video
        path2: the path to a video

    Returns:
        True/False
    '''
    return (
        is_supported_video(path1) and
        os.path.splitext(path1)[1] == os.path.splitext(path2)[1]
    )


def is_valid_video_file(path):
    '''Determines if the given video file is valid, i.e., it has a supported
    type and can be read by our system.

    This method does not support videos represented as image sequences (i.e.,
    it will return False for them).

    Args:
        path: the path to a video file

    Returns:
        True/False if the video is valid
    '''
    if not is_supported_video_file(path):
        return False
    try:
        with FFmpegVideoReader(path):
            return True
    except etau.ExecutableRuntimeError:
        return False


def glob_videos(dir_):
    '''Returns an iterator over all supported video files in the directory.'''
    return etau.multiglob(
        *SUPPORTED_VIDEO_FILE_FORMATS, root=os.path.join(dir_, "*"))


def frame_number_to_timestamp(frame_number, total_frame_count, duration):
    '''Converts the given frame number to a timestamp.

    Args:
        frame_number: the frame number of interest
        total_frame_count: the total number of frames in the video
        duration: the length of the video (in seconds)

    Returns:
        the timestamp (in seconds) of the given frame number in the video
    '''
    if total_frame_count == 1:
        return 0
    alpha = (frame_number - 1) / (total_frame_count - 1)
    return alpha * duration


def timestamp_to_frame_number(timestamp, duration, total_frame_count):
    '''Converts the given timestamp in a video to a frame number.

    Args:
        timestamp: the timestamp (in seconds or "HH:MM:SS.XXX" format) of
            interest
        duration: the length of the video (in seconds)
        total_frame_count: the total number of frames in the video

    Returns:
        the frame number associated with the given timestamp in the video
    '''
    if isinstance(timestamp, six.string_types):
        timestamp = timestamp_str_to_seconds(timestamp)
    alpha = timestamp / duration
    return 1 + int(round(alpha * (total_frame_count - 1)))


def timestamp_str_to_seconds(timestamp):
    '''Converts a timestamp string in "HH:MM:SS.XXX" format to seconds.

    Args:
        timestamp: a string in "HH:MM:SS.XXX" format

    Returns:
        the number of seconds
    '''
    return sum(
        float(n) * m for n, m in zip(
            reversed(timestamp.split(":")), (1, 60, 3600)))


def world_time_to_timestamp(world_time, start_time):
    '''Converts the given world time to a timestamp in a video.

    Args:
        world_time: a datetime describing a time of interest
        start_time: a datetime indicating the start time of the video

    Returns:
        the corresponding timestamp (in seconds) in the video
    '''
    return (world_time - start_time).total_seconds()


def world_time_to_frame_number(
        world_time, start_time, duration, total_frame_count):
    '''Converts the given world time to a frame number in a video.

    Args:
        world_time: a datetime describing a time of interest
        start_time: a datetime indicating the start time of the video
        duration: the length of the video (in seconds)
        total_frame_count: the total number of frames in the video

    Returns:
        the corresponding timestamp (in seconds) in the video
    '''
    timestamp = world_time_to_timestamp(world_time, start_time)
    return timestamp_to_frame_number(timestamp, duration, total_frame_count)


class VideoMetadata(Serializable):
    '''Class encapsulating metadata about a video.

    Attributes:
        start_time: a datetime describing the start (world) time of the video
        frame_size: the [width, height] of the video frames
        frame_rate: the frame rate of the video
        total_frame_count: the total number of frames in the video
        duration: the duration of the video, in seconds
        size_bytes: the size of the video file on disk, in bytes
        mime_type: the MIME type of the video
        encoding_str: the encoding string for the video
        gps_waypoints: a GPSWaypoints instance describing the GPS coordinates
            for the video
    '''

    def __init__(
            self, start_time=None, frame_size=None, frame_rate=None,
            total_frame_count=None, duration=None, size_bytes=None,
            mime_type=None, encoding_str=None, gps_waypoints=None):
        '''Creates a VideoMetadata instance.

        Args:
            start_time: a datetime describing
            frame_size: the [width, height] of the video frames
            frame_rate: the frame rate of the video
            total_frame_count: the total number of frames in the video
            duration: the duration of the video, in seconds
            size_bytes: the size of the video file on disk, in bytes
            mime_type: the MIME type of the video
            encoding_str: the encoding string for the video
            gps_waypoints: a GPSWaypoints instance describing the GPS
                coordinates for the video
        '''
        self.start_time = start_time
        self.frame_size = frame_size
        self.frame_rate = frame_rate
        self.total_frame_count = total_frame_count
        self.duration = duration
        self.size_bytes = size_bytes
        self.mime_type = mime_type
        self.encoding_str = encoding_str
        self.gps_waypoints = gps_waypoints

    @property
    def has_gps(self):
        '''Returns True/False if this object has GPS waypoints.'''
        return self.gps_waypoints is not None

    def get_timestamp(self, frame_number=None, world_time=None):
        '''Gets the timestamp for the given point in the video.

        Exactly one keyword argument must be supplied.

        Args:
            frame_number: the frame number of interest
            world_time: a datetime describing the world time of interest

        Returns:
            the timestamp (in seconds) in the video
        '''
        if world_time is not None:
            return world_time_to_timestamp(world_time, self.start_time)

        return frame_number_to_timestamp(
            frame_number, self.total_frame_count, self.duration)

    def get_frame_number(self, timestamp=None, world_time=None):
        '''Gets the frame number for the given point in the video.

        Exactly one keyword argument must be supplied.

        Args:
            timestamp: the timestamp (in seconds or "HH:MM:SS.XXX" format) of
                interest
            world_time: a datetime describing the world time of interest

        Returns:
            the frame number in the video
        '''
        if world_time is not None:
            return world_time_to_frame_number(
                world_time, self.start_time, self.duration,
                self.total_frame_count)

        return timestamp_to_frame_number(
            timestamp, self.duration, self.total_frame_count)

    def get_gps_location(
            self, frame_number=None, timestamp=None, world_time=None):
        '''Gets the GPS location at the given point in the video.

        Exactly one keyword argument must be supplied.

        Nearest neighbors is used to interpolate between waypoints.

        Args:
            frame_number: the frame number of interest
            timestamp: the timestamp (in seconds or "HH:MM:SS.XXX" format) of
                interest
            world_time: a datetime describing the absolute (world) time of
                interest

        Returns:
            the (lat, lon) at the given frame in the video, or None if the
                video has no GPS waypoints
        '''
        if not self.has_gps:
            return None
        if world_time is not None:
            timestamp = self.get_timestamp(world_time=world_time)
        if timestamp is not None:
            frame_number = self.get_frame_number(timestamp=timestamp)
        return self.gps_waypoints.get_location(frame_number)

    def attributes(self):
        '''Returns the list of class attributes that will be serialized.'''
        _attrs = [
            "start_time", "frame_size", "frame_rate", "total_frame_count",
            "duration", "size_bytes", "mime_type", "encoding_str",
            "gps_waypoints"
        ]
        # Exclude attributes that are None
        return [a for a in _attrs if getattr(self, a) is not None]

    @classmethod
    def build_for(cls, filepath, start_time=None, gps_waypoints=None):
        '''Builds a VideoMetadata object for the given video.

        Args:
            filepath: the path to the video on disk
            start_time: an optional datetime specifying the start time of the
                video
            gps_waypoints: an optional GPSWaypoints instance describing the
                GPS coordinates of the video

        Returns:
            a VideoMetadata instance
        '''
        vsi = VideoStreamInfo.build_for(filepath)
        return cls(
            start_time=start_time,
            frame_size=vsi.frame_size,
            frame_rate=vsi.frame_rate,
            total_frame_count=vsi.total_frame_count,
            duration=vsi.duration,
            size_bytes=vsi.size_bytes,
            mime_type=etau.guess_mime_type(filepath),
            encoding_str=vsi.encoding_str,
            gps_waypoints=gps_waypoints,
        )

    @classmethod
    def from_dict(cls, d):
        '''Constructs a VideoMetadata from a JSON dictionary.'''
        start_time = d.get("start_time", None)
        if start_time is not None:
            start_time = dateutil.parser.parse(start_time)

        gps_waypoints = d.get("gps_waypoints", None)
        if isinstance(gps_waypoints, dict):
            gps_waypoints = etag.GPSWaypoints.from_dict(gps_waypoints)
        elif isinstance(gps_waypoints, list):
            # this supports a list of GPSWaypoint instances rather than a
            # serialized GPSWaypoints instance. for backwards compatability
            points = [etag.GPSWaypoint.from_dict(p) for p in gps_waypoints]
            gps_waypoints = etag.GPSWaypoints(points=points)

        return cls(
            start_time=start_time,
            frame_size=d.get("frame_size", None),
            frame_rate=d.get("frame_rate", None),
            total_frame_count=d.get("total_frame_count", None),
            duration=d.get("duration", None),
            size_bytes=d.get("size_bytes", None),
            mime_type=d.get("mime_type", None),
            encoding_str=d.get("encoding_str", None),
            gps_waypoints=gps_waypoints)


class VideoFrameLabels(Serializable):
    '''Class encapsulating labels for a frame of a video.

    Attributes:
        frame_number: the frame number
        attrs: an AttributeContainer describing the attributes of the frame
        objects: a DetectedObjectContainer describing the detected objects in
            the frame
    '''

    def __init__(self, frame_number, attrs=None, objects=None):
        '''Constructs a VideoFrameLabels instance.

        Args:
            frame_number: the frame number of the video
            attrs: an optional AttributeContainer of attributes for the frame.
                By default, an empty AttributeContainer is created
            objects: an optional DetectedObjectContainer of detected objects
                for the frame. By default, an empty DetectedObjectContainer is
                created
        '''
        self.frame_number = frame_number
        self.attrs = attrs or AttributeContainer()
        self.objects = objects or DetectedObjectContainer()

    @property
    def has_frame_attributes(self):
        '''Whether the frame has at least one frame attribute.'''
        return bool(self.attrs)

    @property
    def has_objects(self):
        '''Whether the frame has at least one DetectedObject.'''
        return bool(self.objects)

    @property
    def is_empty(self):
        '''Whether the frame has no labels of any kind.'''
        return (not self.has_frame_attributes and not self.has_objects)

    def add_frame_attribute(self, frame_attr):
        '''Adds the attribute to the frame.

        Args:
            frame_attr: an Attribute
        '''
        self.attrs.add(frame_attr)

    def add_frame_attributes(self, frame_attrs):
        '''Adds the attributes to the frame.

        Args:
            frame_attrs: an AttributeContainer
        '''
        self.attrs.add_container(frame_attrs)

    def add_object(self, obj):
        '''Adds the object to the frame.

        Args:
            obj: a DetectedObject
        '''
        self.objects.add(obj)

    def add_objects(self, objs):
        '''Adds the objects to the frame.

        Args:
            objs: a DetectedObjectContainer
        '''
        self.objects.add_container(objs)

    def clear_frame_attributes(self):
        '''Removes all frame attributes from the instance.'''
        self.attrs = AttributeContainer()

    def clear_objects(self):
        '''Removes all objects from the instance.'''
        self.objects = DetectedObjectContainer()

    def merge_frame_labels(self, frame_labels):
        '''Merges the labels into the frame.

        Args:
            frame_labels: a VideoFrameLabels
        '''
        self.add_frame_attributes(frame_labels.attrs)
        self.add_objects(frame_labels.objects)

    def filter_by_schema(self, schema):
        '''Removes objects/attributes from this object that are not compliant
        with the given schema.

        Args:
            schema: a VideoLabelsSchema
        '''
        self.attrs.filter_by_schema(schema.frames)
        self.objects.filter_by_schema(schema)

    def remove_objects_without_attrs(self, labels=None):
        '''Removes DetectedObjects from the VideoFrameLabels that do not have
        attributes.

        Args:
            labels: an optional list of DetectedObject label strings to which
                to restrict attention when filtering. By default, all objects
                are processed
        '''
        self.objects.remove_objects_without_attrs(labels=labels)

    def attributes(self):
        '''Returns the list of class attributes that will be serialized.'''
        _attrs = ["frame_number"]
        if self.attrs:
            _attrs.append("attrs")
        if self.objects:
            _attrs.append("objects")
        return _attrs

    @classmethod
    def from_image_labels(cls, image_labels, frame_number):
        '''Constructs a VideoFrameLabels from an ImageLabels.

        Args:
            image_labels: an ImageLabels instance
            frame_number: the frame number

        Returns:
            a VideoFrameLabels instance
        '''
        return cls(frame_number, image_labels.attrs, image_labels.objects)

    @classmethod
    def from_dict(cls, d):
        '''Constructs a VideoFrameLabels from a JSON dictionary.'''
        attrs = d.get("attrs", None)
        if attrs is not None:
            attrs = AttributeContainer.from_dict(attrs)

        objects = d.get("objects", None)
        if objects is not None:
            objects = DetectedObjectContainer.from_dict(objects)

        return cls(d["frame_number"], attrs=attrs, objects=objects)


class VideoLabels(Serializable):
    '''Class encapsulating labels for a video.

    Note that any falsey fields of this class will be omitted during
    serialization.

    Note that when VideoLabels objects are serialized, any integer keys or
    fields will be converted to strings and then back to integers upon
    deserialization.  For example, the keys of the `frames` dict will be
    converted to strings, because all JSON object keys _must_ be
    strings. The `from_dict` method of this class handles converting the keys
    back to integers when VideoLabels instances are loaded.

    Frames are the primary representation-mechanism for VideoLabels.  So, when
    using VideoLabels in a dict-like fashion, frames are retrieved, not
    attributes and not events.

    Attributes:
        filename: the filename of the video
        metadata: a VideoMetadata describing metadata about the video
        attrs: an AttributeContainer containing video attributes
        frames: a dictionary mapping frame number strings to VideoFrameLabels
            instances
        events: a DetectedEventContainer containing events
        schema: a VideoLabelsSchema describing the schema of the video labels
    '''

    def __init__(
            self, filename=None, metadata=None, attrs=None, frames=None,
            events=None, schema=None):
        '''Constructs a VideoLabels instance.

        Args:
            filename: an optional filename for the video. By default, no
                filename is stored
            metadata: an optional VideoMetadata instance describing metadata
                about the video. By default, no metadata is stored
            attrs: an optional AttributeContainer of video attributes. By
                default, an empty AttributeContainer is created
            frames: an optional dictionary mapping frame numbers to
                VideoFrameLabels instances. By default, an empty dictionary
                is created
            events: an optional DetectedEventContainer of detected video
                events. By default, an empty DetectedEventContainer is created
            schema: an optional VideoLabelsSchema to enforce on the object.
                By default, no schema is enforced
        '''
        self.filename = filename
        self.metadata = metadata
        self.attrs = attrs or AttributeContainer()
        self.frames = frames or {}
        self.events = events or DetectedEventContainer()
        self.schema = schema

    def __getitem__(self, frame_number):
        return self.get_frame(frame_number)

    def __setitem__(self, frame_number, frame_labels):
        frame_labels.frame_number = frame_number
        self.add_frame(frame_labels, overwrite=True)

    def __delitem__(self, frame_number):
        self.delete_frame(frame_number)

    def __iter__(self):
        # Always iterate over the keys in sorted order
        return iter(sorted(self.frames))

    def __len__(self):
        return len(self.frames)

    def __bool__(self):
        return bool(self.frames)

    @property
    def has_video_attributes(self):
        '''Whether the container has at least one video attribute.'''
        return bool(self.attrs)

    @property
    def has_frame_attributes(self):
        '''Whether the container has at least one frame attribute.'''
        for frame_number in self:
            if self[frame_number].has_frame_attributes:
                return True

        return False

    @property
    def has_event_attributes(self):
        '''Returns True/False whether the container has at least one event
        attribute.
        '''
        for event in self.events:
            if event.attrs:
                return True

        return False

    @property
    def has_objects(self):
        '''Whether the container has at least one DetectedObject.'''
        for frame_number in self:
            if self[frame_number].has_objects:
                return True

        return False

    @property
    def has_events(self):
        '''Returns True/False whether the container has at least one
        `DetectedEvent`.
        '''
        if self.events:
            return True

        return False

    @property
    def is_empty(self):
<<<<<<< HEAD
        '''Returns True if the container has no labels of any kind.'''
        return (not self.has_video_attributes
                and not self.has_frame_attributes
                and not self.has_objects
                and not self.has_events)
=======
        '''Whether the container has no labels of any kind.'''
        return (
            not self.has_video_attributes and not self.has_frame_attributes
            and not self.has_objects)
>>>>>>> 74619082

    @property
    def has_schema(self):
        '''Whether the container has an enforced schema.'''
        return self.schema is not None

    def has_frame(self, frame_number):
        '''Determines whether this object contains a VideoFrameLabels for the
        given frame number.

        Args:
            frame_number: the frame number

        Returns:
            True/False
        '''
        return frame_number in self.frames

    def get_frame(self, frame_number):
        '''Gets the VideoFrameLabels for the given frame number, or an empty if
        VideoFrameLabels if the frame has no labels.

        Args:
            frame_number: the frame number

        Returns:
            a VideoFrameLabels
        '''
        try:
            return self.frames[frame_number]
        except KeyError:
            return VideoFrameLabels(frame_number)

    def delete_frame(self, frame_number):
        '''Deletes the VideoFrameLabels for the given frame number.

        Args:
            frame_number: the frame number
        '''
        del self.frames[frame_number]

    def get_frame_numbers(self):
        '''Returns a sorted list of all frames with VideoFrameLabels.

        Returns:
            a list of frame numbers
        '''
        return sorted(self.frames.keys())

    def get_frame_numbers_with_attributes(self):
        '''Returns a sorted list of frames with one or more frame attributes.

        Returns:
            a list of frame numbers
        '''
        return sorted([fn for fn in self if self[fn].has_frame_attributes])

    def get_frame_numbers_with_objects(self):
        '''Returns a sorted list of frames with one or more DetectedObjects.

        Returns:
            a list of frame numbers
        '''
        return sorted([fn for fn in self if self[fn].has_objects])

    def get_frame_range(self):
        '''Returns the (min, max) frame numbers with VideoFrameLabels.

        Returns:
            the (min, max) frame numbers
        '''
        fns = self.get_frame_numbers()
        return (fns[0], fns[-1]) if fns else (None, None)

    def get_event(self, index):
        '''Returns the event at the `index`.'''
        return self.events[index]

    def get_events(self):
        '''Returns the whole events container.'''
        return self.events

    def merge_video_labels(self, video_labels):
        '''Merges the given VideoLabels into this labels.

        Args:
            video_labels: a VideoLabels instance
        '''
        self.attrs.add_container(video_labels.attrs)
        for frame_number in video_labels:
            self.add_frame(video_labels[frame_number], overwrite=False)
        self.add_events(video_labels.get_events())

    def add_video_attribute(self, video_attr):
        '''Adds the given video attribute to the video.

        Args:
            video_attr: an Attribute
        '''
        if self.has_schema:
            self._validate_video_attribute(video_attr)
        self.attrs.add(video_attr)

    def add_video_attributes(self, video_attrs):
        '''Adds the given video attributes to the video.

        Args:
            video_attrs: an AttributeContainer
        '''
        if self.has_schema:
            for video_attr in video_attrs:
                self._validate_video_attribute(video_attr)
        self.attrs.add_container(video_attrs)

    def add_frame(self, frame_labels, overwrite=True):
        '''Adds the frame labels to the video.

        Args:
            frame_labels: a VideoFrameLabels instance
            overwrite: whether to overwrite any existing VideoFrameLabels
                instance for the frame or merge the new labels. By default,
                this is True
        '''
        if self.has_schema:
            self._validate_frame_labels(frame_labels)

        frame_number = frame_labels.frame_number
        if overwrite or not self.has_frame(frame_number):
            self.frames[frame_number] = frame_labels
        else:
            self.frames[frame_number].merge_frame_labels(frame_labels)

    def add_frame_attribute(self, frame_attr, frame_number):
        '''Adds the given frame attribute to the video.

        Args:
            frame_attr: an Attribute
            frame_number: the frame number
        '''
        if self.has_schema:
            self._validate_frame_attribute(frame_attr)
        self._ensure_frame(frame_number)
        self.frames[frame_number].add_frame_attribute(frame_attr)

    def add_frame_attributes(self, frame_attrs, frame_number):
        '''Adds the given frame attributes to the video.

        Args:
            frame_attrs: an AttributeContainer
            frame_number: the frame number
        '''
        if self.has_schema:
            for frame_attr in frame_attrs:
                self._validate_frame_attribute(frame_attr)
        self._ensure_frame(frame_number)
        self.frames[frame_number].add_frame_attributes(frame_attrs)

    def add_object(self, obj, frame_number):
        '''Adds the object to the video.

        Args:
            obj: a DetectedObject
            frame_number: the frame number
        '''
        if self.has_schema:
            self._validate_object(obj)
        self._ensure_frame(frame_number)
        obj.frame_number = frame_number
        self.frames[frame_number].add_object(obj)

    def add_objects(self, objs, frame_number):
        '''Adds the objects to the video.

        Args:
            objs: a DetectedObjectContainer
            frame_number: the frame number
        '''
        if self.has_schema:
            for obj in objs:
                self._validate_object(obj)
        self._ensure_frame(frame_number)
        for obj in objs:
            obj.frame_number = frame_number
            self.frames[frame_number].add_object(obj)

    def add_event(self, event):
        '''Adds the event to the video.

        Args:
            event: a DetectedEvent
        '''
        if self.has_schema:
            self._validate_event(event)
        self.events.add(event)

    def add_events(self, events):
        '''Adds the events to the video.

        Args:
            events: a DetectedEventContainer
        '''
        for event in events:
            self.add_event(event)

    def clear_frame_attributes(self):
        '''Removes all frame attributes from the instance.'''
        for frame_number in self:
            self[frame_number].clear_frame_attributes()

    def clear_objects(self):
        '''Removes all objects from the instance.'''
        for frame_number in self:
            self[frame_number].clear_objects()

    def clear_events(self):
        '''Removes all events from the instance.'''
        self.events.clear()

    def get_schema(self):
        '''Gets the current enforced schema for the video, or None if no schema
        is enforced.
        '''
        return self.schema

    def get_active_schema(self):
        '''Returns a VideoLabelsSchema describing the active schema of the
        video.
        '''
        return VideoLabelsSchema.build_active_schema(self)

    def set_schema(self, schema, filter_by_schema=False):
        '''Sets the enforced schema to the given VideoLabelsSchema.

        Args:
            schema: a VideoLabelsSchema to assign
            filter_by_schema: whether to filter objects/attributes that are not
                compliant with the schema. By default, this is False

        Raises:
            VideoLabelsSchemaError: if `filter_by_schema` was False and this
                object contains attributes/objects that are not compliant with
                the schema
        '''
        self.schema = schema
        if not self.has_schema:
            return

        if filter_by_schema:
            self.filter_by_schema(self.schema)
        else:
            self._validate_schema()

    def filter_by_schema(self, schema):
        '''Removes objects/attributes from this object that are not compliant
        with the given schema.

        Args:
            schema: a VideoLabelsSchema
        '''
        self.attrs.filter_by_schema(schema.attrs)
        for frame_labels in itervalues(self.frames):
            frame_labels.filter_by_schema(schema)

    def remove_objects_without_attrs(self, labels=None):
        '''Removes DetectedObjects from the VideoLabels that do not have
        attributes.

        Args:
            labels: an optional list of DetectedObject label strings to which
                to restrict attention when filtering. By default, all objects
                are processed
        '''
        for frame_labels in itervalues(self.frames):
            frame_labels.remove_objects_without_attrs(labels=labels)

    def remove_events_without_attrs(self, labels=None):
        '''Removes `DetectedEvent`s from the instance that do not have
        attributes.

        Args:
            labels: an optional list of DetectedEvent label strings to which
                to restrict attention when filtering. By default, all events
                are processed
        '''
        self.events.remove_events_without_attrs(labels=labels)

    def freeze_schema(self):
        '''Sets the enforced schema for the video to the current active
        schema.
        '''
        self.set_schema(self.get_active_schema())

    def remove_schema(self):
        '''Removes the enforced schema from the video.'''
        self.schema = None

    def attributes(self):
        '''Returns the list of class attributes that will be serialized.'''
        _attrs = []
        if self.filename:
            _attrs.append("filename")
        if self.metadata:
            _attrs.append("metadata")
        if self.has_schema:
            _attrs.append("schema")
        if self.attrs:
            _attrs.append("attrs")
        if self.frames:
            _attrs.append("frames")
        if self.events:
            _attrs.append("events")
        return _attrs

    def _validate_video_attribute(self, video_attr):
        if self.has_schema:
            self.schema.validate_video_attribute(video_attr)

    def _ensure_frame(self, frame_number):
        if not self.has_frame(frame_number):
            self.frames[frame_number] = VideoFrameLabels(frame_number)

    def _validate_frame_labels(self, frame_labels):
        if self.has_schema:
            for frame_attr in frame_labels.attrs:
                self.schema.validate_frame_attribute(frame_attr)
            for obj in frame_labels.objects:
                self.schema.validate_object(obj)

    def _validate_frame_attribute(self, frame_attr):
        if self.has_schema:
            self.schema.validate_frame_attribute(frame_attr)

    def _validate_object(self, obj):
        if self.has_schema:
            self.schema.validate_object(obj)

    def _validate_event(self, event):
        if self.has_schema:
            self.schema.validate_event(event)

    def _validate_schema(self):
        if self.has_schema:
            for video_attr in self.attrs:
                self._validate_video_attribute(video_attr)
            for frame_labels in itervalues(self.frames):
                self._validate_frame_labels(frame_labels)

    @classmethod
    def from_detected_objects(cls, objects):
        '''Builds a VideoLabels instance from a DetectedObjectContainer.

        The DetectedObjects must have their `frame_number` attributes set.

        Args:
            objects: a DetectedObjectContainer

        Returns:
            a VideoLabels instance
        '''
        labels = cls()
        for obj in objects:
            labels.add_object(obj, obj.frame_number)
        return labels

    @classmethod
    def from_detected_events(cls, events):
        '''Builds a `VideoLabels` instance from a `DetectedEventContainer.`

        Args:
            events: a `DetectedEventContainer`

        Returns:
            a `VideoLabels` instance
        '''
        labels = cls()
        labels.add_events(events)
        return labels

    @classmethod
    def from_dict(cls, d):
        '''Constructs a VideoLabels from a JSON dictionary.'''
        filename = d.get("filename", None)

        metadata = d.get("metadata", None)
        if metadata is not None:
            metadata = VideoMetadata.from_dict(metadata)

        attrs = d.get("attrs", None)
        if attrs is not None:
            attrs = AttributeContainer.from_dict(attrs)

        events = d.get("events", None)
        if events is not None:
            events = DetectedEventContainer.from_dict(events)

        frames = d.get("frames", None)
        if frames is not None:
            frames = OrderedDict(
                (int(fn), VideoFrameLabels.from_dict(vfl))
                for fn, vfl in iteritems(frames)
            )

        schema = d.get("schema", None)
        if schema is not None:
            schema = VideoLabelsSchema.from_dict(schema)

        return cls(
            filename=filename, metadata=metadata, attrs=attrs, frames=frames,
            events=events, schema=schema)


class VideoLabelsSchema(Serializable):
    '''A schema for a VideoLabels instance.

    Attributes:
        attrs: an AttributeContainerSchema describing the video attributes of
            the video
        frames: an AttributeContainerSchema describing the frame attributes
                of the video
        objects: a dictionary mapping object labels to AttributeContainerSchema
            instances describing the object attributes of each object class
        events: a dictionary mapping event labels to AttributeContainerSchema
            instances describing the event attributes of each event class
    '''

    def __init__(self, attrs=None, frames=None, objects=None, events=None):
        '''Creates a VideoLabelsSchema instance.

        Args:
            attrs: an AttributeContainerSchema describing the video attributes
                of the video
            frames: an AttributeContainerSchema describing the frame attributes
                of the video
            objects: a dictionary mapping object labels to
                AttributeContainerSchema instances describing the object
                attributes of each object class
            events: a dictionary mapping event labels to
                AttributeContainerSchema instances describing the event
                attributes of each event class
        '''
        self.attrs = attrs or AttributeContainerSchema()
        self.frames = frames or AttributeContainerSchema()
        self.objects = defaultdict(lambda: AttributeContainerSchema())
        if objects is not None:
            self.objects.update(objects)
        self.events = defaultdict(lambda: AttributeContainerSchema())
        if events is not None:
            self.events.update(events)

    def has_video_attribute(self, video_attr_name):
        '''Returns True/False if the schema has a video attribute with the
        given name.
        '''
        return self.attrs.has_attribute(video_attr_name)

    def get_video_attribute_class(self, video_attr_name):
        '''Gets the Attribute class for the video attribute with the given
        name.
        '''
        return self.attrs.get_attribute_class(video_attr_name)

    def has_frame_attribute(self, frame_attr_name):
        '''Returns True/False if the schema has a frame attribute with the
        given name.
        '''
        return self.frames.has_attribute(frame_attr_name)

    def get_frame_attribute_class(self, frame_attr_name):
        '''Gets the Attribute class for the frame attribute with the given
        name.
        '''
        return self.frames.get_attribute_class(frame_attr_name)

    def has_object_label(self, label):
        '''Returns True/False if the schema has an object with the given
        label.
        '''
        return label in self.objects

    def has_object_attribute(self, label, obj_attr_name):
        '''Returns True/False if the schema has an object attribute of the
        given name for object with the given label.
        '''
        if not self.has_object_label(label):
            return False
        return self.objects[label].has_attribute(obj_attr_name)

    def get_object_attribute_class(self, label, obj_attr_name):
        '''Gets the Attribute class for the attribute of the given name for
        the object with the given label.
        '''
        self.validate_object_label(label)
        return self.objects[label].get_attribute_class(obj_attr_name)

    def has_event_label(self, label):
        '''Returns True/False if the schema has an event with the given
        label.
        '''
        return label in self.events

    def has_event_attribute(self, label, event_attr_name):
        '''Returns True/False if the schema has an event attribute of the
        given name for event with the given label.
        '''
        if not self.has_event_label(label):
            return False
        return self.events[label].has_attribute(event_attr_name)

    def get_event_attribute_class(self, label, event_attr_name):
        '''Gets the Attribute class for the attribute of the given name for
        the event with the given label.
        '''
        self.validate_event_label(label)
        return self.events[label].get_attribute_class(event_attr_name)

    def add_video_attribute(self, video_attr):
        '''Incorporates the given video attribute into the schema.

        Args:
            video_attr: an Attribute
        '''
        self.attrs.add_attribute(video_attr)

    def add_video_attributes(self, video_attrs):
        '''Incorporates the given video attributes into the schema.

        Args:
            video_attrs: an AttributeContainer of video attributes
        '''
        self.attrs.add_attributes(video_attrs)

    def add_frame_attribute(self, frame_attr):
        '''Incorporates the given frame attribute into the schema.

        Args:
            frame_attr: an Attribute
        '''
        self.frames.add_attribute(frame_attr)

    def add_frame_attributes(self, frame_attrs):
        '''Incorporates the given frame attributes into the schema.

        Args:
            frame_attrs: an AttributeContainer of frame attributes
        '''
        self.frames.add_attributes(frame_attrs)

    def add_object_label(self, label):
        '''Incorporates the given object label into the schema.'''
        self.objects[label]  # adds key to defaultdict #pylint: disable=W0104

    def add_object_attribute(self, label, obj_attr):
        '''Incorporates the Attribute for the object with the given label
        into the schema.
        '''
        self.objects[label].add_attribute(obj_attr)

    def add_object_attributes(self, label, obj_attrs):
        '''Incorporates the AttributeContainer for the object with the given
        label into the schema.
        '''
        self.objects[label].add_attributes(obj_attrs)

    def add_event_label(self, label):
        '''Incorporates the given event label into the schema.'''
        self.events[label]  # adds key to defaultdict #pylint: disable=W0104

    def add_event_attribute(self, label, event_attr):
        '''Incorporates the Attribute for the event with the given label
        into the schema.
        '''
        self.events[label].add_attribute(event_attr)

    def add_event_attributes(self, label, event_attrs):
        '''Incorporates the AttributeContainer for the event with the given
        label into the schema.
        '''
        self.events[label].add_attributes(event_attrs)

    def merge_schema(self, schema):
        '''Merges the given VideoLabelsSchema into this schema.'''
        self.attrs.merge_schema(schema.attrs)
        self.frames.merge_schema(schema.frames)
        for k, v in iteritems(schema.objects):
            self.objects[k].merge_schema(v)

    def is_valid_video_attribute(self, video_attr):
        '''Returns True/False if the video attribute is compliant with the
        schema.
        '''
        try:
            self.validate_video_attribute(video_attr)
            return True
        except:
            return False

    def is_valid_frame_attribute(self, frame_attr):
        '''Returns True/False if the frame attribute is compliant with the
        schema.
        '''
        try:
            self.validate_frame_attribute(frame_attr)
            return True
        except:
            return False

    def is_valid_object_label(self, label):
        '''Returns True/False if the object label is compliant with the
        schema.
        '''
        try:
            self.validate_object_label(label)
            return True
        except:
            return False

    def is_valid_object_attribute(self, label, obj_attr):
        '''Returns True/False if the object attribute for the given label is
        compliant with the schema.
        '''
        try:
            self.validate_object_attribute(label, obj_attr)
            return True
        except:
            return False

    def is_valid_object(self, obj):
        '''Returns True/False if the DetectedObject is compliant with the
        schema.
        '''
        try:
            self.validate_object(obj)
            return True
        except:
            return False

    def is_valid_event_label(self, label):
        '''Returns True/False if the event label is compliant with the
        schema.
        '''
        try:
            self.validate_event_label(label)
            return True
        except:
            return False

    def is_valid_event_attribute(self, label, event_attr):
        '''Returns True/False if the event attribute for the given label is
        compliant with the schema.
        '''
        try:
            self.validate_event_attribute(label, event_attr)
            return True
        except:
            return False

    def is_valid_event(self, event):
        '''Returns True/False if the DetectedEvent is compliant with the
        schema.
        '''
        try:
            self.validate_event(event)
            return True
        except:
            return False

    def validate_video_attribute(self, video_attr):
        '''Validates that the video attribute is compliant with the schema.

        Args:
            video_attr: an Attribute

        Raises:
            AttributeContainerSchemaError: if the attribute violates the schema
        '''
        self.attrs.validate_attribute(video_attr)

    def validate_frame_attribute(self, frame_attr):
        '''Validates that the frame attribute is compliant with the schema.

        Args:
            frame_attr: an Attribute

        Raises:
            AttributeContainerSchemaError: if the attribute violates the schema
        '''
        self.frames.validate_attribute(frame_attr)

    def validate_object_label(self, label):
        '''Validates that the object label is compliant with the schema.

        Args:
            label: an object label

        Raises:
            VideoLabelsSchemaError: if the object label violates the schema
        '''
        if label not in self.objects:
            raise VideoLabelsSchemaError(
                "Object label '%s' is not allowed by the schema" % label)

    def validate_object_attribute(self, label, obj_attr):
        '''Validates that the object attribute for the given label is compliant
        with the schema.

        Args:
            label: an object label
            obj_attr: an Attribute

        Raises:
            AttributeContainerSchemaError: if the object attribute violates
                the schema
        '''
        obj_schema = self.objects[label]
        obj_schema.validate_attribute(obj_attr)

    def validate_object(self, obj):
        '''Validates that the detected object is compliant with the schema.

        Args:
            obj: a DetectedObject

        Raises:
            VideoLabelsSchemaError: if the object's label violates the schema
            AttributeContainerSchemaError: if any attributes of the
                DetectedObject violate the schema
        '''
        self.validate_object_label(obj.label)
        if obj.has_attributes:
            for obj_attr in obj.attrs:
                self.validate_object_attribute(obj.label, obj_attr)

    def validate_event_label(self, label):
        '''Validates that the event label is compliant with the schema.

        Args:
            label: an event label

        Raises:
            VideoLabelsSchemaError: if the event label violates the schema
        '''
        if label not in self.events:
            raise VideoLabelsSchemaError(
                "Event label '%s' is not allowed by the schema" % label)

    def validate_event_attribute(self, label, event_attr):
        '''Validates that the event attribute for the given label is compliant
        with the schema.

        Args:
            label: an event label
            event_attr: an Attribute

        Raises:
            AttributeContainerSchemaError: if the event attribute violates
                the schema
        '''
        event_schema = self.events[label]
        event_schema.validate_attribute(event_attr)

    def validate_event(self, event):
        '''Validates that the detected event is compliant with the schema.

        Args:
            event: a DetectedEvent

        Raises:
            VideoLabelsSchemaError: if the event's label violates the schema
            AttributeContainerSchemaError: if any attributes of the
                DetectedEvent violate the schema
        '''
        self.validate_event_label(event.label)
        if event.has_attributes:
            for event_attr in event.attrs:
                self.validate_event_attribute(event.label, event_attr)

    def attributes(self):
        '''Returns the list of class attributes that will be serialized.'''
        return ["attrs", "frames", "objects", "events"]

    @classmethod
    def build_active_schema_for_frame(cls, frame_labels):
        '''Builds a VideoLabelsSchema that describes the active schema of
        the given VideoFrameLabels.
        '''
        schema = cls()
        schema.add_frame_attributes(frame_labels.attrs)
        for obj in frame_labels.objects:
            if obj.has_attributes:
                schema.add_object_attributes(obj.label, obj.attrs)
            else:
                schema.add_object_label(obj.label)
        return schema

    @classmethod
    def build_active_schema(cls, video_labels):
        '''Builds a VideoLabelsSchema that describes the active schema of the
        given VideoLabels.
        '''
        schema = cls()
        schema.add_video_attributes(video_labels.attrs)
        for frame_labels in itervalues(video_labels.frames):
            schema.merge_schema(
                VideoLabelsSchema.build_active_schema_for_frame(frame_labels))
        for event in video_labels.get_events():
            if event.has_attributes:
                schema.add_event_attributes(event.label, event.attrs)
            else:
                schema.add_event_label(event.label)
        return schema

    @classmethod
    def from_dict(cls, d):
        '''Constructs a VideoLabelsSchema from a JSON dictionary.'''
        attrs = d.get("attrs", None)
        if attrs is not None:
            attrs = AttributeContainerSchema.from_dict(attrs)

        frames = d.get("frames", None)
        if frames is not None:
            frames = AttributeContainerSchema.from_dict(frames)

        objects = d.get("objects", None)
        if objects is not None:
            objects = {
                k: AttributeContainerSchema.from_dict(v)
                for k, v in iteritems(objects)
            }

        events = d.get("events", None)
        if events is not None:
            events = {
                k: AttributeContainerSchema.from_dict(v)
                for k, v in iteritems(events)
            }

        return cls(attrs=attrs, frames=frames, objects=objects, events=events)


class VideoLabelsSchemaError(Exception):
    '''Error raised when a VideoLabelsSchema is violated.'''
    pass


class VideoSetLabels(Set):
    '''Class encapsulating labels for a set of videos.

    VideoSetLabels support item indexing by the `filename` of the VideoLabels
    instances in the set.

    VideoSetLabels instances behave like defaultdicts: new VideoLabels
    instances are automatically created if a non-existent filename is accessed.

    VideoLabels without filenames may be added to the set, but they cannot be
    accessed by `filename`-based lookup.

    Attributes:
        videos: an OrderedDict of VideoLabels with filenames as keys
        schema: a VideoLabelsSchema describing the schema of the labels
    '''

    _ELE_ATTR = "videos"
    _ELE_KEY_ATTR = "filename"
    _ELE_CLS = VideoLabels
    _ELE_CLS_FIELD = "_LABELS_CLS"

    def __init__(self, videos=None, schema=None):
        '''Constructs a VideoSetLabels instance.

        Args:
            videos: an optional iterable of VideoLabels. By default, an empty
                set is created
            schema: an optional VideoLabelsSchema to enforce on the object.
                By default, no schema is enforced
        '''
        self.schema = schema
        super(VideoSetLabels, self).__init__(videos=videos)

    def __getitem__(self, filename):
        if filename not in self:
            video_labels = VideoLabels(filename=filename)
            self.add(video_labels)

        return super(VideoSetLabels, self).__getitem__(filename)

    def __setitem__(self, filename, video_labels):
        if self.has_schema:
            self._apply_schema_to_video(video_labels)

        super(VideoSetLabels, self).__setitem__(filename, video_labels)

    @property
    def has_schema(self):
        '''Returns True/False whether the container has an enforced schema.'''
        return self.schema is not None

    def empty(self):
        '''Returns an empty copy of the VideoSetLabels.

        The schema of the set is preserved, if applicable.

        Returns:
            an empty VideoSetLabels
        '''
        return self.__class__(schema=self.schema)

    def add(self, video_labels):
        '''Adds the VideoLabels to the set.

        Args:
            video_labels: a VideoLabels instance
        '''
        if self.has_schema:
            self._apply_schema_to_video(video_labels)
        super(VideoSetLabels, self).add(video_labels)

    def clear_frame_attributes(self):
        '''Removes all frame attributes from all VideoLabels in the set.'''
        for video_labels in self:
            video_labels.clear_frame_attributes()

    def clear_objects(self):
        '''Removes all objects from all VideoLabels in the set.'''
        for video_labels in self:
            video_labels.clear_objects()

    def get_filenames(self):
        '''Returns the set of filenames of VideoLabels in the set.

        Returns:
            the set of filenames
        '''
        return set(vl.filename for vl in self if vl.filename)

    def get_schema(self):
        '''Gets the schema for the set, or None if no schema is enforced.'''
        return self.schema

    def get_active_schema(self):
        '''Returns a VideoLabelsSchema describing the active schema of the
        set.
        '''
        schema = VideoLabelsSchema()
        for video_labels in self:
            schema.merge_schema(
                VideoLabelsSchema.build_active_schema(video_labels))
        return schema

    def set_schema(self, schema, filter_by_schema=False):
        '''Sets the schema to the given VideoLabelsSchema.

        Args:
            schema: the VideoLabelsSchema to use
            filter_by_schema: whether to filter any invalid objects/attributes
                from the set after changing the schema. By default, this is
                False

        Raises:
            VideoLabelsSchemaError: if `filter_by_schema` was False and the
                set contains attributes/objects that are not compliant with the
                schema
        '''
        self.schema = schema

        if filter_by_schema and self.has_schema:
            self.filter_by_schema(schema)

        self._apply_schema()

    def filter_by_schema(self, schema):
        '''Removes objects/attributes from the VideoLabels in the set that are
        not compliant with the given schema.

        Args:
            schema: a VideoLabelsSchema
        '''
        for video_labels in self:
            video_labels.filter_by_schema(schema)

    def remove_objects_without_attrs(self, labels=None):
        '''Removes DetectedObjects from the VideoSetLabels that do not have
        attributes.

        Args:
            labels: an optional list of DetectedObject label strings to which
                to restrict attention when filtering. By default, all objects
                are processed
        '''
        for video_labels in self:
            video_labels.remove_objects_without_attrs(labels=labels)

    def freeze_schema(self):
        '''Sets the schema for the set to the current active schema.'''
        self.set_schema(self.get_active_schema())

    def remove_schema(self):
        '''Removes the schema from the set.'''
        self.schema = None
        self._apply_schema()

    def sort_by_filename(self, reverse=False):
        '''Sorts the VideoLabels in this instance by filename.

        VideoLabels without filenames are always put at the end of the set.

        Args:
            reverse: whether to sort in reverse order. By default, this is
                False
        '''
        self.sort_by("filename", reverse=reverse)

    def attributes(self):
        '''Returns the list of class attributes that will be serialized.'''
        _attrs = super(VideoSetLabels, self).attributes()
        if self.has_schema:
            return ["schema"] + _attrs
        return _attrs

    def _apply_schema_to_video(self, video_labels):
        if self.has_schema:
            video_labels.set_schema(self.get_schema())
        else:
            video_labels.remove_schema()

    def _apply_schema(self):
        for video_labels in self:
            self._apply_schema_to_video(video_labels)

    @classmethod
    def from_video_labels_patt(cls, video_labels_patt):
        '''Creates an instance of `cls` from a pattern of `_ELE_CLS` files.

        Args:
             video_labels_patt: a pattern with one or more numeric sequences:
                example: "/path/to/labels/%05d.json"

        Returns:
            a `cls` instance
        '''
        image_set_labels = cls()
        for labels_path in etau.get_pattern_matches(video_labels_patt):
            image_set_labels.add(cls._ELE_CLS.from_json(labels_path))
        return image_set_labels

    @classmethod
    def from_dict(cls, d):
        '''Constructs a VideoSetLabels from a JSON dictionary.'''
        schema = d.pop("schema", None)
        if schema is not None:
            schema = VideoLabelsSchema.from_dict(schema)

        return super(VideoSetLabels, cls).from_dict(d, schema=schema)


class BigVideoSetLabels(VideoSetLabels, BigSet):
    '''A BigSet of VideoLabels.

    Behaves identically to VideoSetLabels except that each VideoLabels is
    stored on disk.

    BigVideoSetLabels store a `backing_dir` attribute that specifies the path
    on disk to the serialized elements. If a backing directory is explicitly
    provided, the directory will be maintained after the BigVideoSetLabels
    object is deleted; if no backing directory is specified, a temporary
    backing directory is used and is deleted when the BigVideoSetLabels
    instance is garbage collected.

    Attributes:
        videos: an OrderedDict whose keys are filenames and whose values are
            uuids for locating VideoLabels on disk
        schema: a VideoLabelsSchema describing the schema of the labels
        backing_dir: the backing directory in which the VideoLabels
            are/will be stored
    '''

    def __init__(self, videos=None, schema=None, backing_dir=None):
        '''Creates a BigVideoSetLabels instance.

        Args:
            videos: an optional dictionary or list of (key, uuid) tuples for
                elements in the set
            schema: an optional VideoLabelsSchema to enforce on the object.
                By default, no schema is enforced
            backing_dir: an optional backing directory in which the VideoLabels
                are/will be stored. If omitted, a temporary backing directory
                is used
        '''
        self.schema = schema
        BigSet.__init__(self, backing_dir=backing_dir, videos=videos)

    def empty_set(self):
        '''Returns an empty in-memory VideoSetLabels version of this
        BigVideoSetLabels.

        Returns:
            an empty VideoSetLabels
        '''
        return VideoSetLabels(schema=self.schema)

    def filter_by_schema(self, schema):
        '''Removes objects/attributes from the VideoLabels in the set that are
        not compliant with the given schema.

        Args:
            schema: a VideoLabelsSchema
        '''
        for key in self.keys():
            video_labels = self[key]
            video_labels.filter_by_schema(schema)
            self[key] = video_labels

    def remove_objects_without_attrs(self, labels=None):
        '''Removes DetectedObjects from the BigVideoSetLabels that do not have
        attributes.

        Args:
            labels: an optional list of DetectedObject label strings to which
                to restrict attention when filtering. By default, all objects
                are processed
        '''
        for key in self.keys():
            video_labels = self[key]
            video_labels.remove_objects_without_attrs(labels=labels)
            self[key] = video_labels

    def _apply_schema(self):
        for key in self.keys():
            video_labels = self[key]
            self._apply_schema_to_video(video_labels)
            self[key] = video_labels


class VideoStreamInfo(Serializable):
    '''Class encapsulating the stream info for a video.'''

    def __init__(self, stream_info, format_info):
        '''Constructs a VideoStreamInfo instance.

        Args:
            stream_info: a dictionary of video stream info
            format_info: a dictionary of video format info
        '''
        self.stream_info = stream_info
        self.format_info = format_info

    @property
    def encoding_str(self):
        '''The video encoding string, or "" if it code not be found.'''
        _encoding_str = str(self.stream_info.get("codec_tag_string", ""))
        if _encoding_str is None:
            logger.warning("Unable to determine encoding string")
        return _encoding_str

    @property
    def frame_size(self):
        '''The (width, height) of each frame.

        Raises:
            VideoStreamInfoError if the frame size could not be determined
        '''
        try:
            return (
                int(self.stream_info["width"]),
                int(self.stream_info["height"]),
            )
        except KeyError:
            raise VideoStreamInfoError(
                "Unable to determine frame size of the video")

    @property
    def aspect_ratio(self):
        '''The aspect ratio of the video.

        Raises a VideoStreamInfoError if the frame size could not be
        determined.
        '''
        width, height = self.frame_size
        return width * 1.0 / height

    @property
    def frame_rate(self):
        '''The frame rate of the video.

        Raises:
            VideoStreamInfoError if the frame rate could not be determined
        '''
        try:
            try:
                num, denom = self.stream_info["avg_frame_rate"].split("/")
                return float(num) / float(denom)
            except ZeroDivisionError:
                num, denom = self.stream_info["r_frame_rate"].split("/")
                return float(num) / float(denom)
        except (KeyError, ValueError):
            raise VideoStreamInfoError(
                "Unable to determine frame rate of the video")

    @property
    def total_frame_count(self):
        '''The total number of frames in the video, or -1 if it could not be
        determined.
        '''
        try:
            # try `nb_frames`
            return int(self.stream_info["nb_frames"])
        except KeyError:
            pass

        try:
            # try `duration` x `frame rate`
            return int(round(self.duration * self.frame_rate))
        except VideoStreamInfoError:
            pass

        try:
            #
            # Fallback to `duration_ts` as a last resort. This will not be
            # accurate for videos with `time_base` != 1, but the assumption is
            # that one of the preceeding methods will have already worked for
            # videos. This is here as a last resort for sequences of images,
            # where `duration_ts` seems to directly contain the number of
            # frames.
            #
            return int(self.stream_info["duration_ts"])
        except KeyError:
            pass

        logger.warning("Unable to determine total frame count; returning -1")
        return -1

    @property
    def duration(self):
        '''The duration of the video, in seconds, or -1 if it could not be
        determined.
        '''
        try:
            # try `duration`
            return float(self.stream_info["duration"])
        except KeyError:
            pass

        try:
            # try `duration_ts` x `time_base`
            duration_ts = float(self.stream_info["duration_ts"])
            num, denom = self.stream_info["time_base"].split("/")
            return duration_ts * float(num) / float(denom)
        except KeyError:
            pass

        try:
            # try `duration` from format info
            return float(self.format_info["duration"])
        except KeyError:
            pass

        logger.warning("Unable to determine duration; returning -1")
        return -1

    @property
    def size_bytes(self):
        '''The size of the video on disk, in bytes, or -1 if it could not be
        determined.
        '''
        try:
            return int(self.format_info["size"])
        except KeyError:
            pass

        logger.warning("Unable to determine video size; returning -1")
        return -1

    def attributes(self):
        '''Returns the list of class attributes that will be serialized.'''
        return self.custom_attributes(dynamic=True)

    @classmethod
    def build_for(cls, inpath):
        '''Builds a VideoStreamInfo instance for the given video.

        Args:
            inpath: the path to the input video

        Returns:
            a VideoStreamInfo instance
        '''
        stream_info, format_info = _get_stream_info(inpath)
        return cls(stream_info, format_info)

    @classmethod
    def from_dict(cls, d):
        '''Constructs a VideoStreamInfo from a JSON dictionary.'''
        stream_info = d["stream_info"]
        format_info = d["format_info"]
        return cls(stream_info, format_info)


class VideoStreamInfoError(Exception):
    '''Exception raised when an invalid video stream info dictionary is
    encountered.
    '''
    pass


def _get_stream_info(inpath):
    # Get stream info via ffprobe
    ffprobe = FFprobe(opts=[
        "-show_format",              # get format info
        "-show_streams",             # get stream info
        "-print_format", "json",     # return in JSON format
    ])
    out = ffprobe.run(inpath, decode=True)
    info = load_json(out)

    # Get format info
    format_info = info["format"]

    # Get stream info
    video_streams = [s for s in info["streams"] if s["codec_type"] == "video"]
    num_video_streams = len(video_streams)
    if num_video_streams == 1:
        stream_info = video_streams[0]
    elif num_video_streams == 0:
        logger.warning("No video stream found; defaulting to first stream")
        stream_info = info["streams"][0]
    else:
        logger.warning("Found multiple video streams; using first stream")
        stream_info = video_streams[0]

    return stream_info, format_info


def get_encoding_str(inpath):
    '''Get the encoding string of the input video.

    Args:
        inpath: video path

    Returns:
        the encoding string
    '''
    return VideoStreamInfo.build_for(inpath).encoding_str


def get_frame_rate(inpath):
    '''Get the frame rate of the input video.

    Args:
        inpath: video path

    Returns:
        the frame rate
    '''
    return VideoStreamInfo.build_for(inpath).frame_rate


def get_frame_size(inpath):
    '''Get the frame (width, height) of the input video.

    Args:
        inpath: video path

    Returns:
        the (width, height) of the video frames
    '''
    return VideoStreamInfo.build_for(inpath).frame_size


def get_frame_count(inpath):
    '''Get the number of frames in the input video.

    Args:
        inpath: video path

    Returns:
        the frame count, or -1 if it could not be determined
    '''
    return VideoStreamInfo.build_for(inpath).total_frame_count


def get_duration(inpath):
    '''Gets the duration of the video, in seconds.

    Args:
        inpath: video path

    Returns:
        the duration of the video, in seconds, or -1 if it could not be
            determined
    '''
    return VideoStreamInfo.build_for(inpath).duration


def get_raw_frame_number(raw_frame_rate, raw_frame_count, fps, sampled_frame):
    '''Get the raw frame number corresponding to the given sampled frame
    number.

    This function assumes that the sampling was performed using the command:
    ```
    FFmpeg(fps=fps).run(raw_video_path, ...)
    ```

    Args:
        raw_frame_rate: the frame rate of the raw video
        raw_frame_count: the number of frames in the raw video
        fps: the sampling rate that was used
        sampled_frame: the sampled frame number

    Returns:
        raw_frame: the raw frame number from the input video corresponding to
            the given sampled frame number
    '''
    delta = raw_frame_rate / (1.0 * fps)
    raw_frame = np.minimum(
        np.ceil(delta * (sampled_frame - 0.5)), raw_frame_count)
    return int(raw_frame)


def extract_clip(
        video_path, output_path, start_time=None, duration=None, fast=False):
    '''Extracts the specified clip from the video.

    When fast=False, the following ffmpeg command is used:
    ```
    # Slow, accurate option
    ffmpeg -ss <start_time> -i <video_path> -t <duration> <output_path>
    ```

    When fast is True, the following two-step ffmpeg process is used:
    ```
    # Faster, less accurate option
    ffmpeg -ss <start_time> -i <video_path> -t <duration> -c copy <tmp_path>
    ffmpeg -i <tmp_path> <output_path>
    ```

    Args:
        video_path: the path to a video
        output_path: the path to write the extracted video clip
        start_time: the start timestamp, which can either be a float value of
            seconds or a string in "HH:MM:SS.XXX" format. If omitted, the
            beginning of the video is used
        duration: the clip duration, which can either be a float value of
            seconds or a string in "HH:MM:SS.XXX" format. If omitted, the clip
            extends to the end of the video
        fast: whether to use a faster-but-potentially-less-accurate strategy to
            extract the clip. By default, the slow accurate strategy is used
    '''
    #
    # @todo is this accurate? should we use VideoProcessor to ensure that the
    # frames of the clip will be exactly the same as those encountered via
    # other clip-based methods in ETA?
    #
    in_opts = ["-vsync", "0"]
    if start_time is not None:
        if not isinstance(start_time, six.string_types):
            start_time = "%.3f" % start_time
        in_opts.extend(["-ss", start_time])

    out_opts = ["-vsync", "0"]
    if duration is not None:
        if not isinstance(duration, six.string_types):
            duration = "%.3f" % duration
        out_opts.extend(["-t", duration])

    if not fast:
        # Extract clip carefully and accurately by decoding every frame
        ffmpeg = FFmpeg(in_opts=in_opts, out_opts=out_opts)
        ffmpeg.run(video_path, output_path)
        return

    with etau.TempDir() as d:
        tmp_path = os.path.join(d, os.path.basename(output_path))

        # Extract clip as accurately and quickly as possible by only touching
        # key frames. May lave blank frames in the video
        out_opts.extend(["-c", "copy"])
        ffmpeg = FFmpeg(in_opts=in_opts, out_opts=out_opts)
        ffmpeg.run(video_path, tmp_path)

        # Clean up fast output by re-encoding the extracted clip
        # Note that this may not exactly correspond to the slow, accurate
        # implementation above
        ffmpeg = FFmpeg(out_opts=["-vsync", "0"])
        ffmpeg.run(tmp_path, output_path)


def _make_ffmpeg_select_arg(frames):
    ss = "+".join(["eq(n\,%d)" % (f - 1) for f in frames])
    return "select='%s'" % ss


def sample_select_frames(
        video_path, frames, output_patt=None, size=None, fast=False,
        retry_with_slow=True):
    '''Samples the specified frames of the video.

    When `fast=False`, this implementation uses `VideoProcessor`. When
    `fast=True`, this implementation uses ffmpeg's `-vf select` option.

    Args:
        video_path: the path to a video
        frames: a sorted list of frame numbers to sample
        output_patt: an optional output pattern like "/path/to/frames-%d.png"
            specifying where to write the sampled frames. If omitted, the
            frames are instead returned in an in-memory list
        size: an optional (width, height) to resize the sampled frames. By
            default, the native dimensions of the frames are used
        fast: whether to use a native ffmpeg method to perform the extraction.
            While faster, this may be inconsistent with other video processing
            methods in ETA. By default, this is False
        retry_with_slow: whether to retry in slow mode if the fast native
            ffmpeg method fails to write all of the video frames. If this
            option is set to `False` and if `fast=True`, the function will just
            return whichever frames the function succeeds in writing out. By
            default, this is True.

    Returns:
        a list of the sampled frames if output_patt is None, and None otherwise
    '''
    if fast:
        try:
            return _sample_select_frames_fast(
                video_path, frames, output_patt, size, retry_with_slow)
        except SampleSelectFramesError as e:
            logger.warning("Select frames fast mode failed: '%s'", e)
            logger.info("Reverting to `fast=False`")

    return _sample_select_frames_slow(video_path, frames, output_patt, size)


class SampleSelectFramesError(Exception):
    '''Exception raised when the `sample_select_frames` method encounters an
    error.
    '''
    pass


def _sample_select_frames_fast(
        video_path, frames, output_patt, size, exception_if_incomplete):
    #
    # As per https://stackoverflow.com/questions/29801975, one cannot pass an
    # argument of length > 131072 to subprocess. So, we have to make sure the
    # user isn't requesting too many frames to handle
    #
    select_arg_str = _make_ffmpeg_select_arg(frames)
    if len(select_arg_str) > 131072:
        raise SampleSelectFramesError(
            "Number of frames (%d) requested too large" % len(frames))

    # If reading into memory, use `png` to ensure lossless-ness
    ext = os.path.splitext(output_patt)[1] if output_patt else ".png"

    with etau.TempDir() as d:
        # Sample frames to disk temporarily
        tmp_patt = os.path.join(d, "frame-%d" + ext)
        ffmpeg = FFmpeg(
            size=size, out_opts=["-vf", select_arg_str, "-vsync", "0"])

        try:
            ffmpeg.run(video_path, tmp_patt)
        except etau.ExecutableRuntimeError:
            #
            # Sometimes ffmpeg can't decode frames in video.
            #

            num_frames = len(etau.parse_pattern(tmp_patt))
            msg = "Only %d of %d expected frames were sampled" % (
                num_frames, len(frames))

            if exception_if_incomplete:
                raise SampleSelectFramesError(msg)
            else:
                # Analogous to FFmpegVideoReader, our approach here is to
                # gracefully fail and just give the user however many frames we
                # can...
                logger.warning(msg)
                frames = frames[:num_frames]

        if output_patt is not None:
            # Move frames into place with correct output names
            for idx, fn in enumerate(frames, 1):
                etau.move_file(tmp_patt % idx, output_patt % fn)
            return

        # Read frames into memory
        imgs = []
        for idx in range(1, len(frames) + 1):
            imgs.append(etai.read(tmp_patt % idx))

        return imgs


def _sample_select_frames_slow(video_path, frames, output_patt, size):
    # Parse parameters
    resize_images = size is not None

    if output_patt:
        # Sample frames to disk via VideoProcessor
        p = VideoProcessor(
            video_path, frames=frames, out_images_path=output_patt)
        with p:
            for img in p:
                if resize_images:
                    img = etai.resize(img, *size)
                p.write(img)
        return None

    # Sample frames in memory via FFmpegVideoReader
    with FFmpegVideoReader(video_path, frames=frames) as r:
        if resize_images:
            return [etai.resize(img, *size) for img in r]

        return [img for img in r]


def sample_first_frames(imgs_or_video_path, k, stride=1, size=None):
    '''Samples the first k frames in a video.

    Args:
        imgs_or_video_path: can be either the path to the input video or an
            array of frames of size [num_frames, height, width, num_channels]
        k: number of frames to extract
        stride: number of frames to be skipped in between. By default, a
            contiguous array of frames in extracted
        size: an optional (width, height) to resize the sampled frames. By
            default, the native dimensions of the frames are used

    Returns:
        a numpy array of size [k, height, width, num_channels]
    '''
    # Read frames ...
    if isinstance(imgs_or_video_path, six.string_types):
        # ... from disk
        video_path = imgs_or_video_path
        frames = [i for i in range(1, stride * k + 1, stride)]
        with FFmpegVideoReader(video_path, frames=frames) as vr:
            imgs_out = [img for img in vr]
    else:
        # ... from tensor
        imgs = imgs_or_video_path
        imgs_out = imgs[:(k * stride):stride]

    # Duplicate last frame if necessary
    if k > len(imgs_out):
        num_repeats = k - len(imgs_out)
        imgs_out = np.asarray(imgs_out)
        imgs_out = np.concatenate((
            imgs_out, np.repeat(imgs_out[-1][np.newaxis], num_repeats, axis=0)
        ))

    # Resize frames, if necessary
    if size is not None:
        imgs_out = [etai.resize(img, *size) for img in imgs_out]

    return np.array(imgs_out)


def uniformly_sample_frames(imgs_or_video_path, k, size=None):
    '''Uniformly samples k frames from the video, always including the first
    and last frames.

    If k is larger than the number of frames in the video, duplicate frames
    will be included as necessary so that k frames are always returned.

    Args:
        imgs_or_video_path: can be either the path to the input video or an
            array of frames of size [num_frames, height, width, num_channels]
        k: the number of frames to extract
        size: an optional (width, height) to resize the sampled frames. By
            default, the native dimensions of the frames are used

    Returns:
        a numpy array of size [k, height, width, num_channels]
    '''
    is_video = isinstance(imgs_or_video_path, six.string_types)
    if is_video:
        video_path = imgs_or_video_path
    else:
        imgs = imgs_or_video_path

    # Compute 1-based frames
    num_frames = get_frame_count(video_path) if is_video else len(imgs)
    frames = [int(round(i)) for i in np.linspace(1, min(num_frames, k), k)]

    # Read frames ...
    if is_video:
        # ... from disk
        with FFmpegVideoReader(video_path, frames=frames) as vr:
            imgs_out = [img for img in vr]
    else:
        # ... from tensor
        imgs_out = [imgs[f - 1] for f in frames]

    # Resize frames, if necessary
    if size is not None:
        imgs_out = [etai.resize(img, *size) for img in imgs_out]

    return np.array(imgs_out)


def sliding_window_sample_frames(imgs_or_video_path, k, stride, size=None):
    '''Samples clips from the video using a sliding window of the given
    length and stride.

    If k is larger than the number of frames in the video, duplicate frames
    will be included as necessary so that one window of size k can be returned.

    Args:
        imgs_or_video_path: can be either the path to the input video or an
            array of frames of size [num_frames, height, width, num_channels]
        k: the size of each window
        stride: the stride for sliding window
        size: an optional (width, height) to resize the sampled frames. By
            default, the native dimensions of the frames are used

    Returns:
        a numpy array of size [XXXX, k, height, width, num_channels]
    '''
    is_video = isinstance(imgs_or_video_path, six.string_types)
    if is_video:
        video_path = imgs_or_video_path
    else:
        imgs = imgs_or_video_path

    # Determine clip indices
    num_frames = get_frame_count(video_path) if is_video else len(imgs)
    if k <= num_frames:
        delta = np.arange(1, k + 1)
        offsets = np.array(list(range(0, num_frames + 1 - k, stride)))
        clip_inds = offsets[:, np.newaxis] + delta[np.newaxis, :]
    else:
        # Duplicate last frame as necessary to fill one window of size k
        clip_inds = np.concatenate((
            np.arange(1, num_frames + 1),
            [num_frames] * (k - num_frames)))[np.newaxis]

    # Read frames ...
    imgs_dict = {}
    frames = list(np.unique(clip_inds))
    if is_video:
        # ... from disk
        with FFmpegVideoReader(video_path, frames=frames) as vr:
            for img in vr:
                imgs_dict[vr.frame_number] = img
    else:
        # ... from tensor
        for fn in frames:
            imgs_dict[fn] = imgs[fn - 1]

    # Resize frames, if necessary
    if size is not None:
        imgs_dict = {
            fn: etai.resize(img, *size) for fn, img in iteritems(imgs_dict)
        }

    # Generate clips tensor
    clips = []
    for inds in clip_inds:
        clips.append(np.array([imgs_dict[k] for k in inds]))

    return np.array(clips)


def extract_keyframes(video_path, output_patt=None):
    '''Extracts the keyframes from the video.

    Keyframes are a set of video frames that mark the start of a transition,
    and are faster to extract than an arbitrary frame.

    Args:
        video_path: the path to a video
        output_patt: an optional output pattern like "/path/to/frames-%d.png"
            specifying where to write the sampled frames. If omitted, the
            frames are instead returned in an in-memory list

    Returns:
        a list of the keyframes if output_patt is None, and None otherwise
    '''
    if output_patt:
        # Write frames to disk via VideoProcessor
        p = VideoProcessor(
            video_path, keyframes_only=True, out_images_path=output_patt)
        with p:
            for img in p:
                p.write(img)
        return

    # Load frames into memory via FFmpegVideoReader
    with FFmpegVideoReader(video_path, keyframes_only=True) as r:
        return [img for img in r]


def split_video(
        video_path, output_patt, num_clips=None, clip_duration=None,
        clip_size_bytes=None):
    '''Splits the video into (roughly) equal-sized clips of the specified size.

    Exactly one keyword argument should be provided.

    This implementation uses an `ffmpeg` command of the following form:

    ```
    ffmpeg \
        -i input.mp4 \
        -c copy -segment_time SS.XXX -f segment -reset_timestamps 1 \
        output-%03d.mp4
    ```

    Args:
        video_path: the path to a video
        output_patt: an output pattern like "/path/to/clips-%03d.mp4"
            specifying where to write the output clips
        num_clips: the number of (roughly) equal size clips to break the
            video into
        clip_duration: the (approximate) duration, in seconds, of each clip to
            generate. The last clip may be shorter
        clip_size_bytes: the (approximate) size, in bytes, of each clip to
            generate. The last clip may be smaller
    '''
    #
    # Determine segment time
    #

    metadata = VideoMetadata.build_for(video_path)
    if clip_size_bytes:
        num_clips = metadata.size_bytes / clip_size_bytes

    if num_clips:
        # Round up to nearest second to ensure that an additional small clip
        # is not created at the end
        segment_time = np.ceil(metadata.duration / num_clips)
    elif clip_duration:
        segment_time = clip_duration
    else:
        raise ValueError("One keyword argument must be provided")

    #
    # Perform clipping
    #

    in_opts = []
    out_opts = [
        "-c:v", "copy",
        "-segment_time", "%.3f" % segment_time,
        "-f", "segment",
        "-reset_timestamps", "1",
    ]
    ffmpeg = FFmpeg(in_opts=in_opts, out_opts=out_opts)
    ffmpeg.run(video_path, output_patt)


def parse_frame_ranges(frames):
    '''Parses the given frames quantity into a FrameRanges instance.

    Args:
        frames: one of the following quantities:
            - a string like "1-3,6,8-10"
            - a FrameRange or FrameRanges instance
            - an iterable, e.g., [1, 2, 3, 6, 8, 9, 10]. The frames do not
                need to be in sorted order

    Returns:
        a FrameRanges instance describing the frame ranges
    '''
    if isinstance(frames, six.string_types):
        # Frames string
        frame_ranges = FrameRanges.from_str(frames)
    elif isinstance(frames, (FrameRange, FrameRanges)):
        # FrameRange or FrameRanges
        frame_ranges = frames
    elif hasattr(frames, "__iter__"):
        # Frames iterable
        frame_ranges = FrameRanges.from_iterable(frames)
    else:
        raise ValueError("Invalid frames %s" % frames)

    return frame_ranges


class VideoProcessor(object):
    '''Class for reading a video and writing a new video frame-by-frame.

    The typical usage is:
    ```
    with VideoProcessor(...) as p:
        for img in p:
            new_img = ... # process img
            p.write(new_img)
    ```
    '''

    def __init__(
            self,
            inpath,
            frames=None,
            keyframes_only=False,
            in_use_ffmpeg=True,
            out_use_ffmpeg=True,
            out_images_path=None,
            out_video_path=None,
            out_clips_path=None,
            out_fps=None,
            out_size=None,
            out_opts=None):
        '''Creates a VideoProcessor instance.

        Args:
            inpath: path to the input video. Passed directly to a VideoReader
            frames: an optional range(s) of frames to process. This argument
                is passed directly to VideoReader
            keyframes_only: whether to only extract keyframes when reading the
                video. Can only be set to True when `in_use_ffmpeg=True`. When
                this is True, `frames` is interpreted as keyframe numbers
            in_use_ffmpeg: whether to use FFmpegVideoReader to read input
                videos rather than OpenCVVideoReader
            out_use_ffmpeg: whether to use FFmpegVideoWriter to write output
                videos rather than OpenCVVideoWriter
            out_images_path: a path like "/path/to/frames/%05d.png" with one
                placeholder that specifies where to save frames as individual
                images when the write() method is called. When out_images_path
                is None or "", no images are written
            out_video_path: a path like "/path/to/video.mp4" that specifies
                where to save a single output video that contains all of the
                frames passed to the write() method concatenated together,
                regardless of any potential frame range gaps. When
                out_video_path is None or "", no video is written
            out_clips_path: a path like "/path/to/video/%05d-%05d.mp4" with two
                placeholders that specifies where to save output video clips
                for each frame range when the write() method is called. When
                out_clips_path is None or "", no videos are written
            out_fps: a frame rate for the output video, if any. If the input
                source is a video and fps is None, the same frame rate is used
            out_size: the frame size for the output video, if any. If out_size
                is None, the input frame size is assumed
            out_opts: a list of output video options for FFmpeg. Passed
                directly to FFmpegVideoWriter. Only applicable when
                out_use_ffmpeg = True

        Raises:
            VideoProcessorError: if insufficient options are supplied to
                construct a VideoWriter
        '''
        if in_use_ffmpeg:
            self._reader = FFmpegVideoReader(
                inpath, frames=frames, keyframes_only=keyframes_only)
        elif keyframes_only:
            raise VideoProcessorError(
                "Must have `in_use_ffmpeg=True` when `keyframes_only=True`")
        else:
            self._reader = OpenCVVideoReader(inpath, frames=frames)
        self._video_clip_writer = None
        self._video_writer = None
        self._write_images = bool(out_images_path)
        self._write_video = bool(out_video_path)
        self._write_clips = bool(out_clips_path)

        self.inpath = inpath
        self.frames = frames
        self.in_use_ffmpeg = in_use_ffmpeg
        self.out_use_ffmpeg = out_use_ffmpeg
        self.out_images_path = out_images_path
        self.out_video_path = out_video_path
        self.out_clips_path = out_clips_path
        if out_fps is not None and out_fps > 0:
            self.out_fps = out_fps
        elif self._reader.frame_rate > 0:
            self.out_fps = self._reader.frame_rate
        else:
            raise VideoProcessorError(
                "The inferred frame rate '%s' cannot be used. You must " +
                "manually specify a frame rate" % str(self._reader.frame_rate))
        self.out_size = out_size if out_size else self._reader.frame_size
        self.out_opts = out_opts

        if self._write_video:
            self._video_writer = self._new_video_writer(
                self.out_video_path)

    def __enter__(self):
        return self

    def __exit__(self, *args):
        self.close()

    def __iter__(self):
        return self

    def __next__(self):
        return self.process()

    @property
    def input_frame_size(self):
        '''The (width, height) of each input frame.'''
        return self._reader.frame_size

    @property
    def output_frame_size(self):
        '''The (width, height) of each output frame.'''
        return self.out_size

    @property
    def input_frame_rate(self):
        '''The input frame rate.'''
        return self._reader.frame_rate

    @property
    def output_frame_rate(self):
        '''The output frame rate.'''
        return self.out_fps

    @property
    def frame_number(self):
        '''The current frame number, or -1 if no frames have been read.'''
        return self._reader.frame_number

    @property
    def frame_range(self):
        '''The (first, last) frames for the current range, or (-1, -1) if no
        frames have been read.
        '''
        return self._reader.frame_range

    @property
    def is_new_frame_range(self):
        '''Whether the current frame is the first in a new range.'''
        return self._reader.is_new_frame_range

    @property
    def total_frame_count(self):
        '''The total number of frames in the video.'''
        return self._reader.total_frame_count

    def process(self):
        '''Returns the next frame.

        Returns:
            img: the frame as a numpy array
        '''
        img = self._reader.read()
        if self._write_clips and self._reader.is_new_frame_range:
            self._reset_video_clip_writer()
        return img

    def write(self, img):
        '''Appends the image to the output VideoWriter(s).

        Args:
            img: an numpy array containing the image
        '''
        if self._write_images:
            etai.write(img, self.out_images_path % self._reader.frame_number)
        if self._write_video:
            self._video_writer.write(img)
        if self._write_clips:
            self._video_clip_writer.write(img)

    def close(self):
        '''Closes the video processor.'''
        self._reader.close()
        if self._video_writer is not None:
            self._video_writer.close()
        if self._video_clip_writer is not None:
            self._video_clip_writer.close()

    def _reset_video_clip_writer(self):
        if self._video_clip_writer is not None:
            self._video_clip_writer.close()

        outpath = self.out_clips_path % self._reader.frame_range
        self._video_clip_writer = self._new_video_writer(outpath)

    def _new_video_writer(self, outpath):
        if self.out_use_ffmpeg:
            return FFmpegVideoWriter(
                outpath, self.out_fps, self.out_size, out_opts=self.out_opts)

        return OpenCVVideoWriter(
            outpath, self.out_fps, self.out_size)


class VideoProcessorError(Exception):
    '''Exception raised when an error occurs within a VideoProcessor.'''
    pass


class VideoReader(object):
    '''Base class for reading videos.'''

    def __init__(self, inpath, frames):
        '''Initializes a VideoReader base instance.

        Args:
            inpath: the input video path
            frames: one of the following quantities specifying a collection of
                frames to process:
                - None (all frames)
                - "*" (all frames)
                - a string like "1-3,6,8-10"
                - a FrameRange or FrameRanges instance
                - an iterable, e.g., [1, 2, 3, 6, 8, 9, 10]. The frames do not
                    need to be in sorted order
        '''
        self.inpath = inpath

        # Parse frames
        if frames is None or frames == "*":
            frames = "1-%d" % self.total_frame_count
        self._ranges = parse_frame_ranges(frames)
        self.frames = self._ranges.to_str()

    def __enter__(self):
        return self

    def __exit__(self, *args):
        self.close()

    def __iter__(self):
        return self

    def __next__(self):
        return self.read()

    def close(self):
        '''Closes the VideoReader.'''
        pass

    @property
    def frame_number(self):
        '''The current frame number, or -1 if no frames have been read.'''
        return self._ranges.frame

    @property
    def frame_range(self):
        '''The (first, last) frames for the current range, or (-1, -1) if no
        frames have been read.
        '''
        return self._ranges.frame_range

    @property
    def is_new_frame_range(self):
        '''Whether the current frame is the first in a new range.'''
        return self._ranges.is_new_frame_range

    @property
    def encoding_str(self):
        '''The video encoding string.'''
        raise NotImplementedError("subclass must implement encoding_str")

    @property
    def frame_size(self):
        '''The (width, height) of each frame.'''
        raise NotImplementedError("subclass must implement frame_size")

    @property
    def frame_rate(self):
        '''The frame rate.'''
        raise NotImplementedError("subclass must implement frame_rate")

    @property
    def total_frame_count(self):
        '''The total number of frames in the video.'''
        raise NotImplementedError("subclass must implement total_frame_count")

    def read(self):
        '''Reads the next frame.

        Returns:
            img: the next frame
        '''
        raise NotImplementedError("subclass must implement read()")


class VideoReaderError(Exception):
    '''Exception raised when an error occured while reading a video.'''
    pass


class FFmpegVideoReader(VideoReader):
    '''Class for reading video using ffmpeg.

    The input video can be a standalone video file like "/path/to/video.mp4"
    or a directory of frames like "/path/to/frames/%05d.png". This path is
    passed directly to ffmpeg.

    A frames string like "1-5,10-15" can optionally be passed to only read
    certain frame ranges.

    This class uses 1-based indexing for all frame operations.
    '''

    def __init__(self, inpath, frames=None, keyframes_only=False):
        '''Creates an FFmpegVideoReader instance.

        Args:
            inpath: path to the input video, which can be a standalone video
                file like "/path/to/video.mp4" or a directory of frames like
                "/path/to/frames/%05d.png". This path is passed directly to
                ffmpeg
            frames: one of the following optional quantities specifying a
                collection of frames to process:
                - None (all frames - the default)
                - "*" (all frames)
                - a string like "1-3,6,8-10"
                - a FrameRange or FrameRanges instance
                - an iterable, e.g., [1, 2, 3, 6, 8, 9, 10]. The frames do not
                    need to be in sorted order
            keyframes_only: whether to only read keyframes. By default, this
                is False. When this is True, `frames` is interpreted as
                keyframe numbers
        '''
        # Parse args
        if keyframes_only:
            in_opts = ["-skip_frame", "nokey", "-vsync", "0"]
        else:
            in_opts = None

        self._stream_info = VideoStreamInfo.build_for(inpath)
        self._ffmpeg = FFmpeg(
            in_opts=in_opts,
            out_opts=[
                "-vsync", "0",              # never omit frames
                "-f", 'image2pipe',         # pipe frames to stdout
                "-vcodec", "rawvideo",      # output will be raw video
                "-pix_fmt", "rgb24",        # pixel format
            ],
        )
        self._ffmpeg.run(inpath, "-")
        self._raw_frame = None

        super(FFmpegVideoReader, self).__init__(inpath, frames)

    @property
    def encoding_str(self):
        '''The video encoding string.'''
        return self._stream_info.encoding_str

    @property
    def frame_size(self):
        '''The (width, height) of each frame.'''
        return self._stream_info.frame_size

    @property
    def frame_rate(self):
        '''The frame rate.'''
        return self._stream_info.frame_rate

    @property
    def total_frame_count(self):
        '''The total number of frames in the video, or 0 if it could not be
        determined.
        '''
        return self._stream_info.total_frame_count

    def read(self):
        '''Reads the next frame.

        If any problem is encountered while reading the frame, a warning is
        logged and a StopIteration is raised. This means that FFmpegVideoReader
        will gracefully fail when malformed videos are encountered.

        Returns:
            img: the next frame

        Raises:
            StopIteration: if there are no more frames to process or the next
                frame could not be read or parsed for any reason
        '''
        for _ in range(max(0, self.frame_number), next(self._ranges)):
            if not self._grab():
                logger.warning(
                    "Failed to grab frame %d. Raising StopIteration now",
                    self.frame_number)
                raise StopIteration
        return self._retrieve()

    def close(self):
        '''Closes the video reader.'''
        self._ffmpeg.close()

    def _grab(self):
        try:
            width, height = self.frame_size
            self._raw_frame = self._ffmpeg.read(width * height * 3)
            return True
        except Exception as e:
            logger.warning(e, exc_info=True)
            self._raw_frame = None
            return False

    def _retrieve(self):
        # Stop when ffmpeg returns empty bits. This can happen when the end of
        # the video is reached
        if not self._raw_frame:
            logger.warning(
                "Found empty frame %d. Raising StopIteration now",
                self.frame_number)
            raise StopIteration

        width, height = self.frame_size
        try:
            vec = np.fromstring(self._raw_frame, dtype="uint8")
            return vec.reshape((height, width, 3))
        except ValueError as e:
            # Possible alternative: return all zeros matrix instead
            # return np.zeros((height, width, 3), dtype="uint8")
            logger.warning(e, exc_info=True)
            logger.warning(
                "Unable to parse frame %d; Raising StopIteration now",
                self.frame_number)
            raise StopIteration


class SampledFramesVideoReader(VideoReader):
    '''Class for reading video stored as sampled frames on disk.

    A frames string like "1-5,10-15" can optionally be passed to only read
    certain frame ranges.

    This class uses 1-based indexing for all frame operations.
    '''

    def __init__(self, frames_dir, frames=None):
        '''Creates a SampledFramesVideoReader instance.

        Args:
            frames_dir: the path to a directory of frames, which must be
                parseable by `eta.core.utils.parse_dir_pattern()`
            frames: one of the following optional quantities specifying a
                collection of frames to process:
                - None (all frames - the default)
                - "*" (all frames)
                - a string like "1-3,6,8-10"
                - a FrameRange or FrameRanges instance
                - an iterable, e.g., [1, 2, 3, 6, 8, 9, 10]. The frames do not
                    need to be in sorted order
        '''
        self._frames_dir = None
        self._frames_patt = None
        self._frame_size = None
        self._total_frame_count = None

        all_frames = self._init_for_frames_dir(frames_dir)
        if frames is None or frames == "*":
            frames = all_frames

        super(SampledFramesVideoReader, self).__init__(frames_dir, frames)

    @property
    def encoding_str(self):
        '''The video encoding string.'''
        return None

    @property
    def frame_size(self):
        '''The (width, height) of each frame.'''
        return self._frame_size

    @property
    def frame_rate(self):
        '''The frame rate.'''
        return None

    @property
    def total_frame_count(self):
        '''The total number of frames in the video, or 0 if it could not be
        determined.
        '''
        return self._total_frame_count

    def read(self):
        '''Reads the next frame.

        Returns:
            img: the next frame

        Raises:
            StopIteration: if there are no more frames to process or the next
                frame could not be read or parsed for any reason
        '''
        frame_number = next(self._ranges)
        try:
            return etai.read(self._frames_patt % frame_number)
        except:
            logger.warning(
                "Failed to grab frame %d. Raising StopIteration now",
                frame_number)
            raise StopIteration

    def _init_for_frames_dir(self, frames_dir):
        frames_patt, all_frames = etau.parse_dir_pattern(frames_dir)
        if not all_frames:
            raise ValueError("Found no frames in '%s'" % frames_dir)

        img = etai.read(frames_patt % all_frames[0])

        self._frames_dir = frames_dir
        self._frames_patt = frames_patt
        self._frame_size = etai.to_frame_size(img=img)
        self._total_frame_count = all_frames[-1]

        return all_frames


class OpenCVVideoReader(VideoReader):
    '''Class for reading video using OpenCV.

    The input video can be a standalone video file like "/path/to/video.mp4"
    or a directory of frames like "/path/to/frames/%05d.png". This path is
    passed directly to cv2.VideoCapture. So, for example, if you specify a
    directory of frames, the frame numbering must start from 0-3.

    A frames string like "1-5,10-15" can optionally be passed to only read
    certain frame ranges.

    This class uses 1-based indexing for all frame operations.
    '''

    def __init__(self, inpath, frames=None):
        '''Creates an OpenCVVideoReader instance.

        Args:
            inpath: path to the input video, which can be a standalone video
                file like "/path/to/video.mp4" or a directory of frames like
                "/path/to/frames/%05d.png". This path is passed directly to
                cv2.VideoCapture
            frames: one of the following optional quantities specifying a
                collection of frames to process:
                - None (all frames - the default)
                - "*" (all frames)
                - a string like "1-3,6,8-10"
                - a FrameRange or FrameRanges instance
                - an iterable, e.g., [1, 2, 3, 6, 8, 9, 10]. The frames do not
                    need to be in sorted order

        Raises:
            VideoReaderError: if the input video could not be opened.
        '''
        self._cap = cv2.VideoCapture(inpath)
        if not self._cap.isOpened():
            raise VideoReaderError("Unable to open '%s'" % inpath)

        super(OpenCVVideoReader, self).__init__(inpath, frames)

    @property
    def encoding_str(self):
        '''Return the video encoding string.'''
        try:
            # OpenCV 3
            code = int(self._cap.get(cv2.CAP_PROP_FOURCC))
        except AttributeError:
            # OpenCV 2
            code = int(self._cap.get(cv2.cv.CV_CAP_PROP_FOURCC))
        return FOURCC.int_to_str(code)

    @property
    def frame_size(self):
        '''The (width, height) of each frame.'''
        try:
            # OpenCV 3
            return (
                int(self._cap.get(cv2.CAP_PROP_FRAME_WIDTH)),
                int(self._cap.get(cv2.CAP_PROP_FRAME_HEIGHT)),
            )
        except AttributeError:
            # OpenCV 2
            return (
                int(self._cap.get(cv2.cv.CV_CAP_PROP_FRAME_WIDTH)),
                int(self._cap.get(cv2.cv.CV_CAP_PROP_FRAME_HEIGHT)),
            )

    @property
    def frame_rate(self):
        '''The frame rate.'''
        try:
            # OpenCV 3
            return float(self._cap.get(cv2.CAP_PROP_FPS))
        except AttributeError:
            # OpenCV 2
            return float(self._cap.get(cv2.cv.CV_CAP_PROP_FPS))

    @property
    def total_frame_count(self):
        '''The total number of frames in the video.'''
        try:
            # OpenCV 3
            return int(self._cap.get(cv2.CAP_PROP_FRAME_COUNT))
        except AttributeError:
            # OpenCV 2
            return int(self._cap.get(cv2.cv.CV_CAP_PROP_FRAME_COUNT))

    def read(self):
        '''Reads the next frame.

        If any problem is encountered while reading the frame, a warning is
        logged and a StopIteration is raised. This means that OpenCVVideoReader
        will gracefully fail when malformed videos are encountered.

        Returns:
            img: the next frame

        Raises:
            StopIteration: if there are no more frames to process or the next
                frame could not be read or parsed for any reason
        '''
        for _ in range(max(0, self.frame_number), next(self._ranges)):
            if not self._grab():
                logger.warning(
                    "Failed to grab frame %d. Raising StopIteration now",
                    self.frame_number)
                raise StopIteration
        return self._retrieve()

    def close(self):
        '''Closes the video reader.'''
        self._cap.release()

    def _grab(self):
        try:
            return self._cap.grab()
        except Exception as e:
            logger.warning(e, exc_info=True)
            return False

    def _retrieve(self):
        try:
            img_bgr = self._cap.retrieve()[1]
            return etai.bgr_to_rgb(img_bgr)
        except Exception as e:
            logger.warning(e, exc_info=True)
            logger.warning(
                "Unable to parse frame %d; Raising StopIteration now",
                self.frame_number)
            raise StopIteration


class VideoWriter(object):
    '''Base class for writing videos.'''

    def __enter__(self):
        return self

    def __exit__(self, *args):
        self.close()

    def write(self, img):
        '''Appends the image to the output video.

        Args:
            img: a numpy array
        '''
        raise NotImplementedError("subclass must implement write()")

    def close(self):
        '''Closes the video writer.'''
        raise NotImplementedError("subclass must implement close()")


class VideoWriterError(Exception):
    '''Exception raised when a VideoWriter encounters an error.'''
    pass


class FFmpegVideoWriter(VideoWriter):
    '''Class for writing videos using ffmpeg.'''

    def __init__(self, outpath, fps, size, out_opts=None):
        '''Creates an FFmpegVideoWriter instance.

        Args:
            outpath: the output video path. Existing files are overwritten,
                and the directory is created if necessary
            fps: the frame rate
            size: the (width, height) of each frame
            out_opts: an optional list of output options for FFmpeg
        '''
        self.outpath = outpath
        self.fps = fps
        self.size = size

        self._ffmpeg = FFmpeg(
            in_opts=[
                "-f", "rawvideo",           # input will be raw video
                "-vcodec", "rawvideo",      # input will be raw video
                "-s", "%dx%d" % self.size,  # frame size
                "-pix_fmt", "rgb24",        # pixel format
                "-r", str(self.fps),        # frame rate
            ],
            out_opts=out_opts,
        )
        self._ffmpeg.run("-", self.outpath)

    def write(self, img):
        '''Appends the image to the output video.

        Args:
            img: a numpy array
        '''
        self._ffmpeg.stream(img.tostring())

    def close(self):
        '''Closes the video writer.'''
        self._ffmpeg.close()


class OpenCVVideoWriter(VideoWriter):
    '''Class for writing videos using cv2.VideoWriter.

    Uses the default encoding scheme for the extension of the output path.
    '''

    def __init__(self, outpath, fps, size):
        '''Creates an OpenCVVideoWriter instance.

        Args:
            outpath: the output video path. Existing files are overwritten,
                and the directory is created if necessary
            fps: the frame rate
            size: the (width, height) of each frame

        Raises:
            VideoWriterError: if the writer failed to open
        '''
        self.outpath = outpath
        self.fps = fps
        self.size = size
        self._writer = cv2.VideoWriter()

        etau.ensure_path(self.outpath)
        self._writer.open(self.outpath, -1, self.fps, self.size, True)
        if not self._writer.isOpened():
            raise VideoWriterError("Unable to open '%s'" % self.outpath)

    def write(self, img):
        '''Appends the image to the output video.

        Args:
            img: a numpy array
        '''
        self._writer.write(etai.rgb_to_bgr(img))

    def close(self):
        '''Closes the video writer.'''
        # self._writer.release()  # warns to use a separate thread
        threading.Thread(target=self._writer.release, args=()).start()


class FFprobe(object):
    '''Interface for the ffprobe binary.'''

    DEFAULT_GLOBAL_OPTS = ["-loglevel", "error"]

    def __init__(self, global_opts=None, opts=None):
        '''Creates an FFprobe instance.

        Args:
            global_opts: a list of global options for ffprobe. By default,
                self.DEFAULT_GLOBAL_OPTS is used
            opts: a list of options for ffprobe
        '''
        self._global_opts = global_opts or self.DEFAULT_GLOBAL_OPTS
        self._opts = opts or []

        self._args = None
        self._p = None

    @property
    def cmd(self):
        '''The last executed ffprobe command string, or None if run() has not
        yet been called.
        '''
        return " ".join(self._args) if self._args else None

    def run(self, inpath, decode=False):
        '''Run the ffprobe binary with the specified input path.

        Args:
            inpath: the input path

        Returns:
            out: the stdout from the ffprobe binary
            decode: whether to decode the output bytes into utf-8 strings. By
                default, the raw bytes are returned

        Raises:
            ExecutableNotFoundError: if the ffprobe binary cannot be found
            ExecutableRuntimeError: if the ffprobe binary raises an error
                during execution
        '''
        self._args = (
            ["ffprobe"] +
            self._global_opts +
            self._opts +
            ["-i", inpath]
        )

        try:
            self._p = Popen(
                self._args,
                stdout=PIPE,
                stderr=PIPE,
            )
        except EnvironmentError as e:
            if e.errno == errno.ENOENT:
                raise etau.ExecutableNotFoundError("ffprobe")
            else:
                raise

        out, err = self._p.communicate()
        if self._p.returncode != 0:
            raise etau.ExecutableRuntimeError(self.cmd, err)

        return out.decode("utf-8") if decode else out


class FFmpeg(object):
    '''Interface for the ffmpeg binary.

    Example usages:
        # Convert a video to sampled frames
        ffmpeg = = FFmpeg()
        ffmpeg.run("/path/to/video.mp4", "/path/to/frames/%05d.png")

        # Resize a video
        ffmpeg = FFmpeg(size=(512, -1))
        ffmpeg.run("/path/to/video.mp4", "/path/to/resized.mp4")

        # Change the frame rate of a video
        ffmpeg = FFmpeg(fps=10)
        ffmpeg.run("/path/to/video.mp4", "/path/to/resampled.mp4")
    '''

    DEFAULT_GLOBAL_OPTS = ["-loglevel", "error"]

    DEFAULT_IN_OPTS = ["-vsync", "0"]

    DEFAULT_VIDEO_OUT_OPTS = [
        "-c:v", "libx264", "-preset", "medium", "-crf", "23",
        "-pix_fmt", "yuv420p", "-vsync", "0", "-an"]

    DEFAULT_IMAGES_OUT_OPTS = ["-vsync", "0"]

    def __init__(
            self,
            fps=None,
            size=None,
            scale=None,
            global_opts=None,
            in_opts=None,
            out_opts=None):
        '''Creates an FFmpeg instance.

        Args:
            fps: an optional output frame rate. By default, the native frame
                rate of the input video is used
            size: an optional output (width, height) for each frame. At most
                one dimension can be -1, in which case the aspect ratio is
                preserved
            scale: an optional positive number by which to scale the input
                video (e.g., 0.5 or 2)
            global_opts: an optional list of global options for ffmpeg. By
                default, self.DEFAULT_GLOBAL_OPTS is used
            in_opts: an optional list of input options for ffmpeg, By default,
                self.DEFAULT_IN_OPTS is used
            out_opts: an optional list of output options for ffmpeg. By
                default, self.DEFAULT_VIDEO_OUT_OPTS is used when the output
                path is a video file and self.DEFAULT_IMAGES_OUT_OPTS is used
                when the output path is an image sequence
        '''
        self.is_input_streaming = False
        self.is_output_streaming = False

        self._filter_opts = self._gen_filter_opts(fps, size, scale)
        self._global_opts = global_opts or self.DEFAULT_GLOBAL_OPTS
        self._in_opts = in_opts
        self._out_opts = out_opts
        self._args = None
        self._p = None

    def __enter__(self):
        return self

    def __exit__(self, *args):
        self.close()

    @property
    def cmd(self):
        '''The last executed ffmpeg command string, or None if run() has not
        yet been called.
        '''
        return " ".join(self._args) if self._args else None

    def run(self, inpath, outpath):
        '''Run the ffmpeg binary with the specified input/outpath paths.

        Args:
            inpath: the input path. If inpath is "-", input streaming mode is
                activated and data can be passed via the stream() method
            outpath: the output path. Existing files are overwritten, and the
                directory is created if needed. If outpath is "-", output
                streaming mode is activated and data can be read via the
                read() method

        Raises:
            ExecutableNotFoundError: if the ffmpeg binary cannot be found
            ExecutableRuntimeError: if the ffmpeg binary raises an error during
                execution
        '''
        self.is_input_streaming = (inpath == "-")
        self.is_output_streaming = (outpath == "-")

        # Input options
        if self._in_opts is None:
            in_opts = self.DEFAULT_IN_OPTS
        else:
            in_opts = self._in_opts

        # Output options
        if self._out_opts is None:
            if is_supported_video_file(outpath):
                out_opts = self.DEFAULT_VIDEO_OUT_OPTS
            else:
                out_opts = self.DEFAULT_IMAGES_OUT_OPTS
        else:
            out_opts = self._out_opts

        # Add filters to output options, if necessary
        out_opts = list(out_opts)
        if self._filter_opts:
            merged = False
            for idx, o in enumerate(out_opts):
                if o.strip() == self._filter_opts[0]:
                    # Merge with existing filter(s)
                    out_opts[idx + 1] += "," + self._filter_opts[1]
                    merged = True
                    break

            if not merged:
                # Append filters
                out_opts += self._filter_opts

        # Construct ffmpeg command
        self._args = (
            ["ffmpeg"] +
            self._global_opts +
            in_opts + ["-i", inpath] +
            out_opts + [outpath]
        )

        if not self.is_output_streaming:
            etau.ensure_path(outpath)

        try:
            logger.debug("Executing '%s'", self.cmd)
            self._p = Popen(self._args, stdin=PIPE, stdout=PIPE, stderr=PIPE)
        except EnvironmentError as e:
            if e.errno == errno.ENOENT:
                raise etau.ExecutableNotFoundError("ffmpeg")
            else:
                raise

        # Run non-streaming jobs immediately
        if not (self.is_input_streaming or self.is_output_streaming):
            err = self._p.communicate()[1]
            if self._p.returncode != 0:
                raise etau.ExecutableRuntimeError(self.cmd, err)

    def stream(self, string):
        '''Writes the string to ffmpeg's stdin stream.

        Args:
            string: the string to write

        Raises:
            FFmpegStreamingError: if input streaming mode is not active
        '''
        if not self.is_input_streaming:
            raise FFmpegStreamingError("Not currently input streaming")
        self._p.stdin.write(string)

    def read(self, num_bytes):
        '''Reads the given number of bytes from ffmpeg's stdout stream.

        Args:
            num_bytes: the number of bytes to read

        Returns:
            the bytes

        Raises:
            FFmpegStreamingError: if output streaming mode is not active
        '''
        if not self.is_output_streaming:
            raise FFmpegStreamingError("Not currently output streaming")
        return self._p.stdout.read(num_bytes)

    def close(self):
        '''Closes a streaming ffmpeg program, if necessary.'''
        if self.is_input_streaming or self.is_output_streaming:
            self._p.stdin.close()
            self._p.stdout.close()
            self._p.wait()
        self._p = None
        self.is_input_streaming = False
        self.is_output_streaming = False

    @staticmethod
    def _gen_filter_opts(fps, size, scale):
        filters = []
        if fps is not None and fps > 0:
            filters.append("fps={0}".format(fps))
        if size:
            filters.append("scale={0}:{1}".format(*size))

            #
            # If the aspect ratio is changing, we must manually set SAR/DAR
            # https://stackoverflow.com/questions/34148780/ffmpeg-setsar-value-gets-overriden
            #
            if all(p > 0 for p in size):
                # Force square pixels
                filters.append("setsar=sar=1:1")

                # Force correct display aspect ratio when playing video
                filters.append("setdar=dar={0}/{1}".format(*size))

        elif scale:
            filters.append("scale=iw*{0}:ih*{0}".format(scale))
        return ["-vf", ",".join(filters)] if filters else []


class FFmpegStreamingError(Exception):
    '''Exception raised when an error occurs while operating an FFmpeg instance
    in streaming mode.
    '''
    pass


class FOURCC(object):
    '''Class reprsesenting a FOURCC code.'''

    def __init__(self, _i=None, _s=None):
        '''Creates a FOURCC instance.

        Don't call this directly! Instead, use `from_str ` or `from_int` to
        create a FOURCC instance.

        Args:
            _i: the integer representation of the FOURCC code
            _s: the string representation of the FOURCC code
        '''
        if _i:
            self.int = _i
            self.str = FOURCC.int_to_str(_i)
        elif _s:
            self.int = FOURCC.str_to_int(_s)
            self.str = _s

    @classmethod
    def from_str(cls, s):
        '''Construct a FOURCC instance from a string.

        Args:
            s: the string representation of the FOURCC code

        Returns:
            a FOURCC instance
        '''
        return cls(_s=s)

    @classmethod
    def from_int(cls, i):
        '''Construct a FOURCC instance from an integer.

        Args:
            i: the integer representation of the FOURCC code

        Returns:
            a FOURCC instance
        '''
        return cls(_i=i)

    @staticmethod
    def str_to_int(s):
        '''Returns the integer representation of the given FOURCC string.

        Args:
            s: the string representation of the FOURCC code

        Returns:
            the integer representation of the FOURCC code
        '''
        try:
            # OpenCV 3
            return cv2.VideoWriter_fourcc(*s)
        except AttributeError:
            # OpenCV 2
            return cv2.cv.FOURCC(*s)

    @staticmethod
    def int_to_str(i):
        '''Returns the string representation of the given FOURCC integer.

        Args:
            i: the integer representation of the FOURCC code

        Returns:
            the string representation of the FOURCC code
        '''
        return chr((i & 0x000000FF) >> 0) + \
               chr((i & 0x0000FF00) >> 8) + \
               chr((i & 0x00FF0000) >> 16) + \
               chr((i & 0xFF000000) >> 24)


class FrameRanges(object):
    '''Class representing a monotonically increasing and disjoint series of
    frames.
    '''

    def __init__(self, ranges):
        '''Creates a FrameRanges instance.

        Args:
            ranges: an iterable of (first, last) tuples, which must be disjoint
                and monotonically increasing

        Raises:
            FrameRangesError: if the series is not disjoint and monotonically
                increasing
        '''
        self._idx = 0
        self._ranges = []
        self._started = False

        end = -1
        for first, last in ranges:
            if first <= end:
                raise FrameRangesError(
                    "Expected first:%d > last:%d" % (first, end))

            self._ranges.append(FrameRange(first, last))
            end = last

    def __iter__(self):
        return self

    def __next__(self):
        self._started = True
        try:
            frame = next(self._ranges[self._idx])
        except StopIteration:
            self._idx += 1
            return next(self)
        except IndexError:
            raise StopIteration

        return frame

    @property
    def frame(self):
        '''The current frame number, or -1 if no frames have been read.'''
        if self._started:
            return self._ranges[self._idx].idx

        return -1

    @property
    def frame_range(self):
        '''The (first, last) values for the current range, or (-1, -1) if no
        frames have been read.
        '''
        if self._started:
            return self._ranges[self._idx].first, self._ranges[self._idx].last

        return (-1, -1)

    @property
    def is_new_frame_range(self):
        '''Whether the current frame is the first in a new range.'''
        if self._started:
            return self._ranges[self._idx].is_first_frame

        return False

    def to_list(self):
        '''Returns the list of frames, in sorted order, described by this
        object.

        Returns:
            list of frames
        '''
        frames = []
        for r in self._ranges:
            frames += r.to_list()

        return frames

    def to_str(self):
        '''Returns a string representation of this object.

        Returns:
            a string like "1-3,6,8-10" describing the frame ranges
        '''
        return ",".join([r.to_str() for r in self._ranges])

    @classmethod
    def from_str(cls, frames_str):
        '''Constructs a FrameRanges object from a frames string.

        Args:
            frames_str: a frames string like "1-3,6,8-10"

        Returns:
            a FrameRanges instance

        Raises:
            FrameRangesError: if the frames string is invalid
        '''
        ranges = []
        for r in frames_str.split(","):
            if r:
                fr = FrameRange.from_str(r)
                ranges.append((fr.first, fr.last))

        return cls(ranges)

    @classmethod
    def from_iterable(cls, frames):
        '''Constructs a FrameRanges object from an iterable of frames.

        The frames do not need to be in sorted order.

        Args:
            frames: an iterable of frames, e.g., [1, 2, 3, 6, 8, 9, 10]

        Returns:
            a FrameRanges instance

        Raises:
            FrameRangesError: if the frames list is invalid
        '''
        return cls(_iterable_to_ranges(frames))


class FrameRangesError(Exception):
    '''Exception raised when an invalid FrameRanges is encountered.'''
    pass


class FrameRange(object):
    '''An iterator over a range of frames.'''

    def __init__(self, first, last):
        '''Creates a FrameRange instance.

        Args:
            first: the first frame in the range (inclusive)
            last: the last frame in the range (inclusive)

        Raises:
            FrameRangeError: if last < first
        '''
        if last < first:
            raise FrameRangeError(
                "Expected first:%d <= last:%d" % (first, last))

        self.first = first
        self.last = last
        self.idx = -1

    def __iter__(self):
        return self

    @property
    def is_first_frame(self):
        '''Whether the current frame is first in the range.'''
        return self.idx == self.first

    def __next__(self):
        if self.idx < 0:
            self.idx = self.first
        elif self.idx < self.last:
            self.idx += 1
        else:
            raise StopIteration

        return self.idx

    def to_list(self):
        '''Returns the list of frames in the range.

        Returns:
            a list of frames
        '''
        return list(range(self.first, self.last + 1))

    def to_str(self):
        '''Returns a string representation of the range.

        Returns:
            a string like "1-5"
        '''
        if self.first == self.last:
            return "%d" % self.first

        return "%d-%d" % (self.first, self.last)

    @classmethod
    def from_str(cls, frames_str):
        '''Constructs a FrameRange object from a string.

        Args:
            frames_str: a frames string like "1-5"

        Returns:
            a FrameRange instance

        Raises:
            FrameRangeError: if the frame range string is invalid
        '''
        try:
            v = list(map(int, frames_str.split("-")))
            return cls(v[0], v[-1])
        except ValueError:
            raise FrameRangeError(
                "Invalid frame range string '%s'" % frames_str)

    @classmethod
    def from_iterable(cls, frames):
        '''Constructs a FrameRange object from an iterable of frames.

        The frames do not need to be in sorted order, but they must define a
        single interval.

        Args:
            frames: an iterable of frames, e.g., [1, 2, 3, 4, 5]

        Returns:
            a FrameRange instance

        Raises:
            FrameRangeError: if the frame range list is invalid
        '''
        ranges = list(_iterable_to_ranges(frames))
        if len(ranges) != 1:
            raise FrameRangeError("Invalid frame range list %s" % frames)

        return cls(*ranges[0])


class FrameRangeError(Exception):
    '''Exception raised when an invalid FrameRange is encountered.'''
    pass


def _iterable_to_ranges(vals):
    if not vals:
        return

    vals = sorted(vals)
    first = last = vals[0]
    for val in vals[1:]:
        if val == last + 1:
            last += 1
        else:
            yield (first, last)
            first = last = val

    yield (first, last)<|MERGE_RESOLUTION|>--- conflicted
+++ resolved
@@ -683,18 +683,11 @@
 
     @property
     def is_empty(self):
-<<<<<<< HEAD
-        '''Returns True if the container has no labels of any kind.'''
+        '''Whether the container has no labels of any kind.'''
         return (not self.has_video_attributes
                 and not self.has_frame_attributes
                 and not self.has_objects
                 and not self.has_events)
-=======
-        '''Whether the container has no labels of any kind.'''
-        return (
-            not self.has_video_attributes and not self.has_frame_attributes
-            and not self.has_objects)
->>>>>>> 74619082
 
     @property
     def has_schema(self):
