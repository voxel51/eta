--- conflicted
+++ resolved
@@ -130,19 +130,6 @@
     pass
 
 
-<<<<<<< HEAD
-# @todo move this to eta.core.serial, as it is now being used outside of this
-# class
-class no_default(object):
-    '''A placeholder class typically used as a default value for a keyword
-    argument of a function to distinguish between using `None` as a default
-    value.
-    '''
-    pass
-
-
-=======
->>>>>>> 7c9caa3d
 class ConfigBuilder(Serializable):
     '''A class for building Config instances programmatically.'''
 
