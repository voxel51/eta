--- conflicted
+++ resolved
@@ -202,16 +202,6 @@
         self.featurizer = featurizer
         self.force_featurize = force_featurize
 
-<<<<<<< HEAD
-    def __enter__(self):
-        if self.featurizer:
-            self.featurizer.start()
-        return self
-
-    def __exit__(self, *args):
-        if self.featurizer:
-            self.featurizer.stop()
-=======
     @property
     def has_featurizer(self):
         '''Determines whether this instance has a Featurizer.'''
@@ -228,7 +218,6 @@
     def remove_featurizer(self, featurizer):
         '''Removes the Featurizer from this instance, if any.'''
         self.featurizer = None
->>>>>>> c4b6ea6a
 
     @staticmethod
     def featurize_if_needed(*args, **kwargs):
@@ -313,13 +302,7 @@
                     #
                     return caller(*args, **kwargs)
 
-<<<<<<< HEAD
-                needs_featurize = cfobject.force_featurize
-
-                # Here, have a featurizer and are not forced to featurize.
-=======
                 # Determine what calling syntax was used.
->>>>>>> c4b6ea6a
                 data = None
                 used_name = False
                 used_index = False
@@ -369,34 +352,12 @@
 
         # If arg is callable then we called it just with @featurize_if_needed.
         # Otherwise, we gave it parameters or even just parentheses.
-<<<<<<< HEAD
-        if callable(arg):
-            return decorated_(arg)
-
-        return decorated_
-
-    def get_featurizer(self):
-        '''Gets the `Featurizer` used by this instance, or None if no
-        `Featurizer` is in use.
-        '''
-        return self.featurizer
-
-    @property
-    def has_featurizer(self):
-        '''Determines whether this instance has a `Featurizer`.'''
-        return bool(self.featurizer)
-
-    def set_featurizer(self, featurizer):
-        '''Sets the `Featurizer` to the given object.'''
-        self.featurizer = featurizer
-=======
         return decorated_(arg) if callable(arg) else decorated_
 
 
 class CanFeaturizeError(Exception):
     '''Exception raised when an invalid usage of CanFeaturize is found.'''
     pass
->>>>>>> c4b6ea6a
 
 
 class FeaturizedFrameNotFoundError(OSError):
