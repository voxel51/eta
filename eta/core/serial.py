--- conflicted
+++ resolved
@@ -796,7 +796,6 @@
 
         return etau.get_class(d["_CLS"])
 
-<<<<<<< HEAD
 
 class BigSet(Set):
     '''Set that stores a (potentially huge) list of `Serializable`
@@ -1173,8 +1172,6 @@
     def _add_by_path(self, path):
         self.add(self._load_ele(path))
 
-=======
->>>>>>> 505a618a
 
 class SetError(Exception):
     '''Exception raised when an invalid Set is encountered.'''
@@ -1584,13 +1581,9 @@
             ContainerError: if there was an error while creating the container
         '''
         self._validate_cls()
-<<<<<<< HEAD
-        self._backing_dir = backing_dir
-=======
 
         self._backing_dir = None
         self._set_backing_dir(backing_dir)
->>>>>>> 505a618a
 
         if self._ELE_ATTR in kwargs:
             etau.ensure_dir(self.backing_dir)
@@ -1643,11 +1636,7 @@
         '''
         etau.ensure_empty_dir(new_backing_dir)
         container = copy.deepcopy(self)
-<<<<<<< HEAD
-        container._backing_dir = new_backing_dir
-=======
         container._set_backing_dir(new_backing_dir)
->>>>>>> 505a618a
         container.clear()
         container.add_container(self)
         return container
@@ -1661,11 +1650,7 @@
         '''
         etau.ensure_empty_dir(new_backing_dir)
         etau.move_dir(self.backing_dir, new_backing_dir)
-<<<<<<< HEAD
-        self._backing_dir = new_backing_dir
-=======
         self._set_backing_dir(new_backing_dir)
->>>>>>> 505a618a
 
     def add(self, element):
         '''Adds an element to the container.
@@ -1744,19 +1729,6 @@
             inds: a list of indices of the elements to keep
 
         Returns:
-<<<<<<< HEAD
-            BigContainer
-        '''
-        etau.ensure_empty_dir(new_backing_dir)
-        container = copy.deepcopy(self)
-        container._backing_dir = new_backing_dir
-        container.clear()
-        for idx in inds:
-            self._add_by_path(self._ele_path(idx))
-
-        return container
-
-=======
             a BigContainer
         '''
         etau.ensure_empty_dir(new_backing_dir)
@@ -1768,25 +1740,6 @@
 
         return container
 
-    def count_matches(self, filters, match=any):
-        '''Counts the number of elements in the container that match the
-        given filters.
-
-        Args:
-            filters: a list of functions that accept instances of class
-                `_ELE_CLS`and return True/False
-            match: a function (usually `any` or `all`) that accepts an iterable
-                and returns True/False. Used to aggregate the outputs of each
-                filter to decide whether a match has occurred. The default is
-                `any`
-
-        Returns:
-            the number of elements in the container that match the filters
-        '''
-        elements = self._filter_elements(filters, match=match)
-        return len(elements)
-
->>>>>>> 505a618a
     def get_matches(self, new_backing_dir, filters, match=any):
         '''Gets elements matching the given filters.
 
@@ -1864,24 +1817,17 @@
                 container = self.copy(ele_dir)
 
             full_backing_dir = container.backing_dir
-<<<<<<< HEAD
-            container._backing_dir = self._ELE_ATTR
-=======
             #
             # This backing directory is not actually used (neither here nor
             # in `from_archive`), but we set it relative to the root of the
             # archive, for completeness.
             #
             container._backing_dir = "./" + self._ELE_ATTR
->>>>>>> 505a618a
             container.write_json(index_path)
             container._backing_dir = full_backing_dir
             etau.make_archive(rootdir, archive_path)
 
-<<<<<<< HEAD
-=======
-    @classmethod
->>>>>>> 505a618a
+    @classmethod
     def from_archive(cls, archive_path, backing_dir, delete_archive=False):
         '''Loads a BigContainer from an archive created by `to_archive()`.
 
@@ -1941,13 +1887,8 @@
         Returns:
             a BigContainer
         '''
-<<<<<<< HEAD
-        return cls.from_paths(
-            backing_dir, etau.multiglob(".json", source_dir + "/**"))
-=======
         paths = etau.multiglob(".json", root=source_dir + "/**/*")
         return cls.from_paths(backing_dir, paths)
->>>>>>> 505a618a
 
     @classmethod
     def from_dict(cls, d):
@@ -1969,18 +1910,12 @@
 
         return list(filter(run_filters, self.__elements__))
 
-<<<<<<< HEAD
+    def _set_backing_dir(self, backing_dir):
+        self._backing_dir = os.path.abspath(backing_dir)
+
     @property
     def _ele_paths(self):
         return iter(self._ele_path(idx) for idx in range(len(self)))
-=======
-    def _set_backing_dir(self, backing_dir):
-        self._backing_dir = os.path.abspath(backing_dir)
-
-    @property
-    def _ele_paths(self):
-        return (self._ele_path(idx) for idx in range(len(self)))
->>>>>>> 505a618a
 
     @staticmethod
     def _make_uuid():
@@ -2001,11 +1936,7 @@
         return self._ELE_CLS.from_json(path)
 
     def _load_ele_by_uuid(self, uuid):
-<<<<<<< HEAD
         return self._load_ele(self._ele_path_by_uuid(uuid))
-=======
-        return self._ELE_CLS.from_json(self._ele_path_by_uuid(uuid))
->>>>>>> 505a618a
 
     def _add_by_path(self, path):
         uuid = self._make_uuid()
